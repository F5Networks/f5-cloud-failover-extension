image: ${ARTIFACTORY_SERVER}/dockerhub-remote/node:8

stages:
  - check_content
  - build_package
  - test
  - test_functional_init
  - test_functional_execute
  - test_functional_cleanup
  - build_api_docs_and_postman_collection
  - build_docs
  - publish

.helpers: &helpers |
  function validate () {
      "$@"
      if [[ $? -ne 0 ]]; then exit 1; fi
  }

before_script:
  - *helpers

variables:
<<<<<<< HEAD
    GIT_SECRETS_VERSION: '1.3.0'
    GIT_SECRETS_PKG_URL: "https://github.com/awslabs/git-secrets/archive/${GIT_SECRETS_VERSION}.tar.gz"
    ARTIFACTORY_SERVER: "$ARTIFACTORY_SERVER"
    DOCS_BUILD_DIR: "docs/_build/html"
    POSTMAN_EXAMPLES: 'postman-collection'
    # azure vars - normalize env var options between ansible and terraform
    AZURE_TENANT: "$AZURE_TENANT_ID"
    AZURE_SECRET: "$AZURE_CLIENT_SECRET"
    ARM_CLIENT_ID: "$AZURE_CLIENT_ID"
    ARM_CLIENT_SECRET: "$AZURE_CLIENT_SECRET"
    ARM_SUBSCRIPTION_ID: "$AZURE_SUBSCRIPTION_ID"
    ARM_TENANT_ID: "$AZURE_TENANT_ID"
    # aws vars
    AWS_ACCESS_KEY_ID: "$AWS_ACCESS_KEY_ID"
    AWS_SECRET_ACCESS_KEY: "$AWS_SECRET_ACCESS_KEY"
    AWS_DEFAULT_REGION: "$AWS_DEFAULT_REGION"
    # gcp vars
    GOOGLE_CREDENTIALS: "$GOOGLE_CREDENTIALS"
    GOOGLE_PROJECT_ID: "$GOOGLE_PROJECT_ID"
    # debug vars
    F5_SDK_LOG_LEVEL: "INFO"
    F5_DISABLE_CERT_VERIFY: "true"
    PYTHONWARNINGS: 'ignore:Unverified HTTPS request'
    # topology var
    CF_ENV_NETWORK_TOPOLOGY: 'same_network'
    CF_ENV_NIC_COUNT: 3
    CF_ENV_USE_FORWARDING_RULE: 'true'
    GIT_SUBMODULE_STRATEGY: recursive
=======
  GIT_SECRETS_VERSION: "1.3.0"
  GIT_SECRETS_PKG_URL: "https://github.com/awslabs/git-secrets/archive/${GIT_SECRETS_VERSION}.tar.gz"
  ARTIFACTORY_SERVER: "$ARTIFACTORY_SERVER"
  DOCS_BUILD_DIR: "docs/_build/html"
  POSTMAN_EXAMPLES: "postman-collection"
  # azure vars - normalize env var options between ansible and terraform
  AZURE_TENANT: "$AZURE_TENANT_ID"
  AZURE_SECRET: "$AZURE_CLIENT_SECRET"
  ARM_CLIENT_ID: "$AZURE_CLIENT_ID"
  ARM_CLIENT_SECRET: "$AZURE_CLIENT_SECRET"
  ARM_SUBSCRIPTION_ID: "$AZURE_SUBSCRIPTION_ID"
  ARM_TENANT_ID: "$AZURE_TENANT_ID"
  # aws vars
  AWS_ACCESS_KEY_ID: "$AWS_ACCESS_KEY_ID"
  AWS_SECRET_ACCESS_KEY: "$AWS_SECRET_ACCESS_KEY"
  AWS_DEFAULT_REGION: "$AWS_DEFAULT_REGION"
  # gcp vars
  GOOGLE_CREDENTIALS: "$GOOGLE_CREDENTIALS"
  GOOGLE_PROJECT_ID: "$GOOGLE_PROJECT_ID"
  # debug vars
  F5_SDK_LOG_LEVEL: "INFO"
  F5_DISABLE_CERT_VERIFY: "true"
  PYTHONWARNINGS: "ignore:Unverified HTTPS request"
  # topology var
  CF_ENV_NETWORK_TOPOLOGY: "same_network"
  CF_ENV_NIC_COUNT: 3
  CF_ENV_USE_FORWARDING_RULE: "true"
  GIT_SUBMODULE_STRATEGY: recursive
>>>>>>> c96eddad

# check for disallowed content within any file in source control, this
# supplements the native pre-receive push rules built into GitLab for secrets
# note: .gitallowed is used for exceptions
check_content:
  image: ${ARTIFACTORY_SERVER}/dockerhub-remote/f5devcentral/containthedocs:rpmbuild
  stage: check_content
  script:
    # install git-secrets
    - curl -q -L -o git_secrets.tar.gz ${GIT_SECRETS_PKG_URL}
    - tar xzf git_secrets.tar.gz
    - cd git-secrets-${GIT_SECRETS_VERSION} && make install && cd ..
    # now, add any patterns to disallow
    - git secrets --add '.*f5.*\.com'
    # scan
    - git secrets --scan
  tags:
    - cm-official-docker-executor

build_package:
<<<<<<< HEAD
    image: ${ARTIFACTORY_SERVER}/dockerhub-remote/f5devcentral/containthedocs:rpmbuild
    stage: build_package
    except:
      variables:
        - $CI_COMMIT_REF_NAME == "docs_production"
        - $CI_COMMIT_REF_NAME == "docs_staging"
    script:
        - echo 'CI BUILD'
        # install packages: jq
        - apt-get update
        - apt-get install -y jq
        # build RPM, handles dependency installation, etc.
        - bash ./scripts/build_rpm.sh
    tags:
        - cm-official-docker-executor
    artifacts:
        name: f5-cloud-failover-$CI_BUILD_REF
        paths:
            - dist
        expire_in: 1 month
=======
  image: ${ARTIFACTORY_SERVER}/dockerhub-remote/f5devcentral/containthedocs:rpmbuild
  stage: build_package
  except:
    variables:
      - $CI_COMMIT_REF_NAME == "docs_production"
      - $CI_COMMIT_REF_NAME == "docs_staging"
  script:
    - echo 'CI BUILD'
    # install packages: jq
    - apt-get update
    - apt-get install -y jq
    # build RPM, handles dependency installation, etc.
    - bash ./scripts/build_rpm.sh
  tags:
    - cm-official-docker-executor
  artifacts:
    name: f5-cloud-failover-$CI_BUILD_REF
    paths:
      - dist
    expire_in: 1 month
>>>>>>> c96eddad

# test package
test_package:
  stage: test
  image: ${ARTIFACTORY_SERVER}/dockerhub-remote/node:11
  except:
    variables:
      - $CI_COMMIT_REF_NAME == "docs_production"
      - $CI_COMMIT_REF_NAME == "docs_staging"
  script:
    - apt-get update && apt-get install -y jq && npm install
    # linter
    - npm run lint
    # unit tests
    - npm run test
  tags:
    - cm-official-docker-executor

# audit packages for vulnerabilities
test_audit:
<<<<<<< HEAD
    stage: test
    except:
      variables:
        - $CI_COMMIT_REF_NAME == "docs_production"
        - $CI_COMMIT_REF_NAME == "docs_staging"
    script:
        # npm audit - uses custom audit processor wrapper
        - npm install --unsafe-perm
        - npm run audit
    tags:
        - cm-official-docker-executor
    artifacts:
        name: audit_report
        paths:
            - .auditReport.json
        expire_in: 1 month
=======
  stage: test
  except:
    variables:
      - $CI_COMMIT_REF_NAME == "docs_production"
      - $CI_COMMIT_REF_NAME == "docs_staging"
  script:
    # npm audit - uses custom audit processor wrapper
    - npm install --unsafe-perm
    - npm run audit
  tags:
    - cm-official-docker-executor
  artifacts:
    name: audit_report
    paths:
      - .auditReport.json
    expire_in: 1 month
>>>>>>> c96eddad

# job must be called coverage
coverage:
  stage: test
  except:
    variables:
      - $CI_COMMIT_REF_NAME == "docs_production"
      - $CI_COMMIT_REF_NAME == "docs_staging"
  script:
    - apt-get update && apt-get install -y jq && npm install
    # unit tests + coverage report
    - npm run test && npm run check && npm run report
  tags:
    - cm-official-docker-executor
  artifacts:
    name: ${CI_COMMIT_REF_NAME}_unittests_coverage
    paths:
      - coverage
    expire_in: 1 month

### Functional Tests Section

# Functional Tests - Initialization phase (with 1 retries in a case of any failures)
.test_functional_init_generic: &test_functional_init_generic
<<<<<<< HEAD
    stage: test_functional_init
    image: ${ARTIFACTORY_SERVER}/dockerhub-remote/hashicorp/terraform:0.12.31
    retry:
        max: 1
    script:
        # deploy environment - required artifacts will be place in output folder
        - apk add --update
        - apk add bash curl jq build-base openssl-dev libffi-dev git
        - apk add jq openssh-client sshpass python3 python3-dev
        - ln -sf python3 /usr/bin/python 
        - python -m ensurepip
        - ln -s pip3 /usr/bin/pip
        - pip install --upgrade pip
        - apk add npm
        - pip install -r deployment-tool/dependencies/requirements.txt
        - deployment-tool/deploy.sh --deployment-plan ${CF_ENV_CLOUD} --action create --output-folder env_metadata/${CF_ENV_CLOUD}_${CF_ENV_NETWORK_TOPOLOGY}_${CF_ENV_NIC_COUNT}_${CF_ENV_REGION} --deployment-vars region:\"${CF_ENV_REGION}\" --skip-requirements "true"
    tags:
        - cm-official-docker-executor
    only:
        variables:
            - $CI_COMMIT_REF_NAME == "master"
            - $CI_COMMIT_REF_NAME == "develop"
            - $RUN_FUNCTIONAL_TESTS == "true"
            # tier 1 tests 2 NIC AWS across-net and 3 NIC Azure,GCP
            - $TESTS_TIER == "1"
            # tier 2 tests 2 NIC AWS same-net and all 1 NIC tests for Azure,GCP,AWS
            - $TESTS_TIER == "2"
            # run all tests
            - $TESTS_TIER == "all"
            - $CI_COMMIT_MESSAGE =~ /smart:run_functional_tests/
    artifacts:
        paths:
            - env_metadata/${CF_ENV_CLOUD}_${CF_ENV_NETWORK_TOPOLOGY}_${CF_ENV_NIC_COUNT}_${CF_ENV_REGION}
        when: always
        expire_in: 1 month
=======
  stage: test_functional_init
  image: ${ARTIFACTORY_SERVER}/dockerhub-remote/hashicorp/terraform:0.12.31
  retry:
    max: 1
  script:
    # deploy environment - required artifacts will be place in output folder
    - apk add --update
    - apk add bash curl jq build-base openssl-dev libffi-dev git
    - apk add jq openssh-client sshpass python3 python3-dev
    - ln -sf python3 /usr/bin/python
    - python -m ensurepip
    - ln -s pip3 /usr/bin/pip
    - pip install --upgrade pip
    - apk add npm
    - pip install -r deployment-tool/dependencies/requirements.txt
    - deployment-tool/deploy.sh --deployment-plan ${CF_ENV_CLOUD} --action create --output-folder env_metadata/${CF_ENV_CLOUD}_${CF_ENV_NETWORK_TOPOLOGY}_${CF_ENV_NIC_COUNT}_${CF_ENV_REGION} --deployment-vars region:\"${CF_ENV_REGION}\" --skip-requirements "true"
  tags:
    - cm-official-docker-executor
  only:
    variables:
      - $CI_COMMIT_REF_NAME == "master"
      - $CI_COMMIT_REF_NAME == "develop"
      - $RUN_FUNCTIONAL_TESTS == "true"
      # tier 1 tests 2 NIC AWS across-net and 3 NIC Azure,GCP
      - $TESTS_TIER == "1"
      # tier 2 tests 2 NIC AWS same-net and all 1 NIC tests for Azure,GCP,AWS
      - $TESTS_TIER == "2"
      # run all tests
      - $TESTS_TIER == "all"
      - $CI_COMMIT_MESSAGE =~ /smart:run_functional_tests/
  artifacts:
    paths:
      - env_metadata/${CF_ENV_CLOUD}_${CF_ENV_NETWORK_TOPOLOGY}_${CF_ENV_NIC_COUNT}_${CF_ENV_REGION}
    when: always
    expire_in: 1 month
>>>>>>> c96eddad

# init functional tests: azure
test_functional_init_azure:
  <<: *test_functional_init_generic
  variables:
    CF_ENV_CLOUD: "azure"
    CF_ENV_REGION: "westus"
  except:
    variables:
      - $TESTS_TIER == "2"

# init functional tests: azure - 1nic
test_functional_init_azure_1nic:
  <<: *test_functional_init_generic
  variables:
    CF_ENV_CLOUD: "azure"
    CF_ENV_REGION: "westus"
    CF_ENV_NIC_COUNT: 1
  except:
    variables:
      - $TESTS_TIER == "1"
      - $CI_COMMIT_MESSAGE =~ /smart:run_functional_tests/

# init functional tests: aws - across network topology
test_functional_init_aws_across_net:
  <<: *test_functional_init_generic
  variables:
    CF_ENV_CLOUD: "aws"
    CF_ENV_NETWORK_TOPOLOGY: "across_network"
    CF_ENV_REGION: "us-west-2"
  except:
    variables:
      - $TESTS_TIER == "2"

# init functional tests: aws - across network topology for 1nic
test_functional_init_aws_across_net_1nic:
  <<: *test_functional_init_generic
  variables:
    CF_ENV_CLOUD: "aws"
    CF_ENV_NETWORK_TOPOLOGY: "across_network"
    CF_ENV_NIC_COUNT: 1
    CF_ENV_REGION: "us-west-2"
  except:
    variables:
      - $TESTS_TIER == "1"
      - $CI_COMMIT_MESSAGE =~ /smart:run_functional_tests/

# init functional tests: aws - same network topology in us-west-2
test_functional_init_aws:
  <<: *test_functional_init_generic
  variables:
    CF_ENV_CLOUD: "aws"
    CF_ENV_USE_AVAILABILITY_ZONES: "false"
    CF_ENV_REGION: "us-west-2"
  except:
    variables:
      - $TESTS_TIER == "1"
      - $CI_COMMIT_MESSAGE =~ /smart:run_functional_tests/

# init functional tests: aws - same network topology in us-east-1
test_functional_init_aws_east:
  <<: *test_functional_init_generic
  variables:
    CF_ENV_CLOUD: "aws"
    CF_ENV_USE_AVAILABILITY_ZONES: "false"
    CF_ENV_REGION: "us-east-1"
  when: manual

# init functional tests: aws - same network topology in ca-central-1
test_functional_init_aws_ca_central:
  <<: *test_functional_init_generic
  variables:
    CF_ENV_CLOUD: "aws"
    CF_ENV_USE_AVAILABILITY_ZONES: "false"
    CF_ENV_REGION: "ca-central-1"
  when: manual

# init functional tests: aws - same network topology for 1nic
test_functional_init_aws_1nic:
  <<: *test_functional_init_generic
  variables:
    CF_ENV_CLOUD: "aws"
    CF_ENV_USE_AVAILABILITY_ZONES: "false"
    CF_ENV_NIC_COUNT: 1
    CF_ENV_REGION: "us-west-2"
  except:
    variables:
      - $TESTS_TIER == "1"
      - $CI_COMMIT_MESSAGE =~ /smart:run_functional_tests/

# init functional tests: gcp
test_functional_init_gcp:
  <<: *test_functional_init_generic
  variables:
    CF_ENV_CLOUD: "gcp"
    CF_ENV_REGION: "us-west1"
  except:
    variables:
      - $TESTS_TIER == "2"

# init functional tests: gcp no forwarding
test_functional_init_gcp_no_forwarding:
  <<: *test_functional_init_generic
  variables:
    CF_ENV_CLOUD: "gcp"
    CF_ENV_REGION: "us-west1"
    CF_ENV_USE_FORWARDING_RULE: "false"
  except:
    variables:
      - $TESTS_TIER == "2"

# Functional Tests - Execute phase (with no retries)
.test_functional_execute_generic: &test_functional_execute_generic
  stage: test_functional_execute
  image: ${ARTIFACTORY_SERVER}/dockerhub-remote/python:3.7
  script:
    # install jq
    - apt-get update
    - apt-get install -y jq
    # install node (and package dependencies)
    - curl -sL https://deb.nodesource.com/setup_12.x | bash - && apt-get -y install nodejs
    - npm install
    # copying artifacts inherited from functional_test_init target to root directory
    - cp -a env_metadata/${CF_ENV_CLOUD}_${CF_ENV_NETWORK_TOPOLOGY}_${CF_ENV_NIC_COUNT}_${CF_ENV_REGION}/. .
    # executing fuctional test
    - validate npm run functional-test
    # run API smoke tests
    - validate npm run validate-api
  tags:
    - cm-official-docker-executor
  only:
    variables:
      - $CI_COMMIT_REF_NAME == "master"
      - $CI_COMMIT_REF_NAME == "develop"
      - $RUN_FUNCTIONAL_TESTS == "true"
      - $TESTS_TIER == "1"
      - $TESTS_TIER == "2"
      - $TESTS_TIER == "all"
      - $CI_COMMIT_MESSAGE =~ /smart:run_functional_tests/
  artifacts:
    paths:
      - logs
    when: always
    expire_in: 1 month

# run functional tests: azure
test_functional_execute_azure:
  <<: *test_functional_execute_generic
  variables:
    CF_ENV_CLOUD: "azure"
    CF_ENV_REGION: "westus"
  dependencies:
    - test_functional_init_azure
    - build_package
  except:
    variables:
      - $TESTS_TIER == "2"

# run functional tests: azure 1 nic
test_functional_execute_azure_1nic:
  <<: *test_functional_execute_generic
  variables:
    CF_ENV_CLOUD: "azure"
    CF_ENV_NIC_COUNT: 1
    CF_ENV_REGION: "westus"
  dependencies:
    - test_functional_init_azure_1nic
    - build_package
  except:
    variables:
      - $TESTS_TIER == "1"
      - $CI_COMMIT_MESSAGE =~ /smart:run_functional_tests/

# run functional tests: aws - across network topology
test_functional_execute_aws_across_net:
  <<: *test_functional_execute_generic
  variables:
    CF_ENV_CLOUD: "aws"
    CF_ENV_NETWORK_TOPOLOGY: "across_network"
    CF_ENV_REGION: "us-west-2"
  dependencies:
    - test_functional_init_aws_across_net
    - build_package
  except:
    variables:
      - $TESTS_TIER == "2"

# run functional tests: aws - across network topology for 1nic
test_functional_execute_aws_across_net_1nic:
  <<: *test_functional_execute_generic
  variables:
    CF_ENV_CLOUD: "aws"
    CF_ENV_NETWORK_TOPOLOGY: "across_network"
    CF_ENV_NIC_COUNT: 1
    CF_ENV_REGION: "us-west-2"
  dependencies:
    - test_functional_init_aws_across_net_1nic
    - build_package
  except:
    variables:
      - $TESTS_TIER == "1"
      - $CI_COMMIT_MESSAGE =~ /smart:run_functional_tests/

# run functional tests: aws - same network topology
test_functional_execute_aws:
  <<: *test_functional_execute_generic
  variables:
    CF_ENV_CLOUD: "aws"
    CF_ENV_USE_AVAILABILITY_ZONES: "false"
    CF_ENV_REGION: "us-west-2"
  dependencies:
    - test_functional_init_aws
    - build_package
  except:
    variables:
      - $TESTS_TIER == "1"
      - $CI_COMMIT_MESSAGE =~ /smart:run_functional_tests/

# run functional tests: aws - same network topology - us-east-1
test_functional_execute_aws_east:
  <<: *test_functional_execute_generic
  variables:
    CF_ENV_CLOUD: "aws"
    CF_ENV_USE_AVAILABILITY_ZONES: "false"
    CF_ENV_REGION: "us-east-1"
  dependencies:
    - test_functional_init_aws_east
    - build_package
  when: manual

# run functional tests: aws - same network topology - ca-central-1
test_functional_execute_aws_ca_central:
<<<<<<< HEAD
    <<: *test_functional_execute_generic
    variables:
        CF_ENV_CLOUD: "aws"
        CF_ENV_USE_AVAILABILITY_ZONES: "false"
        CF_ENV_REGION: "ca-central-1"
    dependencies:
        - test_functional_init_aws_ca_central
        - build_package
    when:
        manual
=======
  <<: *test_functional_execute_generic
  variables:
    CF_ENV_CLOUD: "aws"
    CF_ENV_USE_AVAILABILITY_ZONES: "false"
    CF_ENV_REGION: "ca-central-1"
  dependencies:
    - test_functional_init_aws_ca_central
    - build_package
  when: manual
>>>>>>> c96eddad

# run functional tests: aws - same network topology for 1nic
test_functional_execute_aws_1nic:
  <<: *test_functional_execute_generic
  variables:
    CF_ENV_CLOUD: "aws"
    CF_ENV_USE_AVAILABILITY_ZONES: "false"
    CF_ENV_NIC_COUNT: 1
    CF_ENV_REGION: "us-west-2"
  dependencies:
    - test_functional_init_aws_1nic
    - build_package
  except:
    variables:
      - $TESTS_TIER == "1"
      - $CI_COMMIT_MESSAGE =~ /smart:run_functional_tests/

# run functional tests: gcp with forwarding rule
test_functional_execute_gcp:
  <<: *test_functional_execute_generic
  variables:
    CF_ENV_CLOUD: "gcp"
    CF_ENV_REGION: "us-west1"
  dependencies:
    - test_functional_init_gcp
    - build_package
  except:
    variables:
      - $TESTS_TIER == "2"

# run functional tests: gcp without forwarding rules
test_functional_execute_gcp_no_forwarding_rule:
  <<: *test_functional_execute_generic
  variables:
    CF_ENV_CLOUD: "gcp"
    CF_ENV_REGION: "us-west1"
  dependencies:
    - test_functional_init_gcp_no_forwarding
    - build_package
  except:
    variables:
      - $TESTS_TIER == "2"

# Functional Tests - Cleanup phase (executes always with 1 retry in a case of any failures)
.test_functional_cleanup_generic: &test_functional_cleanup_generic
<<<<<<< HEAD
    stage: test_functional_cleanup
    image: ${ARTIFACTORY_SERVER}/dockerhub-remote/hashicorp/terraform:0.12.31
    retry:
        max: 1
    when: always
    script:
        - apk add --update
        - apk add bash curl jq build-base openssl-dev libffi-dev git
        - apk add jq openssh-client sshpass python3 python3-dev
        - ln -sf python3 /usr/bin/python 
        - python -m ensurepip
        - ln -s pip3 /usr/bin/pip
        - pip install --upgrade pip
        - apk add npm
        - pip install -r deployment-tool/dependencies/requirements.txt
        # copying artifacts inherited from functional_test_init target to root directory
        - cp -a env_metadata/${CF_ENV_CLOUD}_${CF_ENV_NETWORK_TOPOLOGY}_${CF_ENV_NIC_COUNT}_${CF_ENV_REGION}/. .
        # teardown environment
        - deployment-tool/deploy.sh --deployment-plan ${CF_ENV_CLOUD} --action delete --deployment-vars region:\"${CF_ENV_REGION}\" --skip-requirements "true"
    tags:
        - cm-official-docker-executor
    only:
        variables:
            - $CI_COMMIT_REF_NAME == "master"
            - $CI_COMMIT_REF_NAME == "develop"
            - $RUN_FUNCTIONAL_TESTS == "true"
            - $TESTS_TIER == "1"
            - $TESTS_TIER == "2"
            - $TESTS_TIER == "all"
            - $CI_COMMIT_MESSAGE =~ /smart:run_functional_tests/
=======
  stage: test_functional_cleanup
  image: ${ARTIFACTORY_SERVER}/dockerhub-remote/hashicorp/terraform:0.12.31
  retry:
    max: 1
  when: always
  script:
    - apk add --update
    - apk add bash curl jq build-base openssl-dev libffi-dev git
    - apk add jq openssh-client sshpass python3 python3-dev
    - ln -sf python3 /usr/bin/python
    - python -m ensurepip
    - ln -s pip3 /usr/bin/pip
    - pip install --upgrade pip
    - apk add npm
    - pip install -r deployment-tool/dependencies/requirements.txt
    # copying artifacts inherited from functional_test_init target to root directory
    - cp -a env_metadata/${CF_ENV_CLOUD}_${CF_ENV_NETWORK_TOPOLOGY}_${CF_ENV_NIC_COUNT}_${CF_ENV_REGION}/. .
    # teardown environment
    - deployment-tool/deploy.sh --deployment-plan ${CF_ENV_CLOUD} --action delete --deployment-vars region:\"${CF_ENV_REGION}\" --skip-requirements "true"
  tags:
    - cm-official-docker-executor
  only:
    variables:
      - $CI_COMMIT_REF_NAME == "master"
      - $CI_COMMIT_REF_NAME == "develop"
      - $RUN_FUNCTIONAL_TESTS == "true"
      - $TESTS_TIER == "1"
      - $TESTS_TIER == "2"
      - $TESTS_TIER == "all"
      - $CI_COMMIT_MESSAGE =~ /smart:run_functional_tests/
>>>>>>> c96eddad

# run functional tests: azure
test_functional_cleanup_azure:
  <<: *test_functional_cleanup_generic
  variables:
    CF_ENV_CLOUD: "azure"
    CF_ENV_REGION: "westus"
  dependencies:
    - test_functional_init_azure
  except:
    variables:
      - $TESTS_TIER == "2"

# run functional tests: azure_1nic
test_functional_cleanup_azure_1nic:
  <<: *test_functional_cleanup_generic
  variables:
    CF_ENV_CLOUD: "azure"
    CF_ENV_NIC_COUNT: 1
    CF_ENV_REGION: "westus"
  dependencies:
    - test_functional_init_azure_1nic
  except:
    variables:
      - $TESTS_TIER == "1"
      - $CI_COMMIT_MESSAGE =~ /smart:run_functional_tests/

# run functional tests: aws - across network topology
test_functional_cleanup_aws_across_net:
  <<: *test_functional_cleanup_generic
  variables:
    CF_ENV_CLOUD: "aws"
    CF_ENV_NETWORK_TOPOLOGY: "across_network"
    CF_ENV_REGION: "us-west-2"
  dependencies:
    - test_functional_init_aws_across_net
  except:
    variables:
      - $TESTS_TIER == "2"

# run functional tests: aws - across network topology for 1nic
test_functional_cleanup_aws_across_net_1nic:
  <<: *test_functional_cleanup_generic
  variables:
    CF_ENV_CLOUD: "aws"
    CF_ENV_NETWORK_TOPOLOGY: "across_network"
    CF_ENV_NIC_COUNT: 1
    CF_ENV_REGION: "us-west-2"
  dependencies:
    - test_functional_init_aws_across_net_1nic
  except:
    variables:
      - $TESTS_TIER == "1"
      - $CI_COMMIT_MESSAGE =~ /smart:run_functional_tests/

# run functional tests: aws - same network topology
test_functional_cleanup_aws:
  <<: *test_functional_cleanup_generic
  variables:
    CF_ENV_CLOUD: "aws"
    CF_ENV_USE_AVAILABILITY_ZONES: "false"
    CF_ENV_REGION: "us-west-2"
  dependencies:
    - test_functional_init_aws
  except:
    variables:
      - $TESTS_TIER == "1"
      - $CI_COMMIT_MESSAGE =~ /smart:run_functional_tests/

# run functional tests: aws - same network topology - us-east-1
test_functional_cleanup_aws_east:
  <<: *test_functional_cleanup_generic
  variables:
    CF_ENV_CLOUD: "aws"
    CF_ENV_USE_AVAILABILITY_ZONES: "false"
    CF_ENV_REGION: "us-east-1"
  dependencies:
    - test_functional_init_aws_east
  when: manual

# run functional tests: aws - same network topology - ca-central-1
test_functional_cleanup_aws_ca_central:
  <<: *test_functional_cleanup_generic
  variables:
    CF_ENV_CLOUD: "aws"
    CF_ENV_USE_AVAILABILITY_ZONES: "false"
    CF_ENV_REGION: "ca-central-1"
  dependencies:
    - test_functional_init_aws_ca_central
  when: manual

# run functional tests: aws - same network topology for 1nic
test_functional_cleanup_aws_1nic:
  <<: *test_functional_cleanup_generic
  variables:
    CF_ENV_CLOUD: "aws"
    CF_ENV_USE_AVAILABILITY_ZONES: "false"
    CF_ENV_NIC_COUNT: 1
    CF_ENV_REGION: "us-west-2"
  dependencies:
    - test_functional_init_aws_1nic
  except:
    variables:
      - $TESTS_TIER == "1"
      - $CI_COMMIT_MESSAGE =~ /smart:run_functional_tests/

# run functional tests: gcp
test_functional_cleanup_gcp:
  <<: *test_functional_cleanup_generic
  variables:
    CF_ENV_CLOUD: "gcp"
    CF_ENV_REGION: "us-west1"
  dependencies:
    - test_functional_init_gcp
  except:
    variables:
      - $TESTS_TIER == "2"

# run functional tests: gcp no forwarding rule
test_functional_cleanup_gcp_no_forwarding_rule:
  <<: *test_functional_cleanup_generic
  variables:
    CF_ENV_CLOUD: "gcp"
    CF_ENV_REGION: "us-west1"
    CF_ENV_USE_FORWARDING_RULE: "false"
  dependencies:
    - test_functional_init_gcp_no_forwarding
  except:
    variables:
      - $TESTS_TIER == "2"

###  End of Functional Tests

build_api_docs:
  stage: build_api_docs_and_postman_collection
  script:
    # install packages
    - npm install
    # generate docs
    - npm run make-api-docs
    - mkdir apidocs && mv redoc-static.html apidocs/index.html
  tags:
    - docker-executor
  artifacts:
    name: docs
    paths:
      - apidocs
    expire_in: 1 month

build_postman_collection:
  stage: build_api_docs_and_postman_collection
  script:
    # install packages
    - npm install
    # generate postman-collection
    - npm run make-postman-collection
  tags:
    - docker-executor
  artifacts:
    name: ${POSTMAN_EXAMPLES}
    paths:
      - examples
    expire_in: 1 month

build_docs:
  image: ${CONTAINTHEDOCS_IMAGE}
  stage: build_docs
  script:
    # generate docs
    - if [ "$CI_COMMIT_REF_NAME" = "docs_staging" ] || [ "$CI_COMMIT_REF_NAME" = "docs_production" ] || [ "$CI_COMMIT_REF_NAME" = "master" ]; then
    - rm -rf docs/_templates
    - fi
    - make html
    # overwrite apidocs html in generated docs folder
    - API_DOCS_INDEX=${DOCS_BUILD_DIR}/userguide/apidocs.html
    - cp apidocs/index.html ${API_DOCS_INDEX}
  tags:
    - docker-executor
  artifacts:
    name: docs
    paths:
      - ${DOCS_BUILD_DIR}
    expire_in: 1 month

publish_dev_to_artifactory:
  stage: publish
  only:
    variables:
      - $CI_COMMIT_REF_NAME == "develop"
  tags:
    - cm-official-docker-executor
  script:
    - RPM_FILE=$(ls dist/new_build/*.rpm)
    - RPM_NAME=$(basename $RPM_FILE)
    - URL=${ARTIFACTORY_BASE_URL}/ecosystems-f5-cloud-failover-rpm/develop-${RPM_NAME}
    - echo "Uploading RPM"
    - >-
      UPLOAD_RESULT=$(curl -H "Authorization: Bearer ${ARTIFACTORY_BEARER_TOKEN}" -X PUT --data-binary @${RPM_FILE} ${URL})
    - if [[ $? -eq 0 ]] && [[ "$UPLOAD_RESULT" == *created* ]]; then echo "Upload complete"; else echo "Upload failed"; exit 1; fi
    - echo $UPLOAD_RESULT
    - POSTMAN_COLLECTION_FILE=$(ls examples/postmanCollection.json)
    - URL=${ARTIFACTORY_BASE_URL}/ecosystems-f5-cloud-failover-rpm/develop-${POSTMAN_EXAMPLES}
    - echo "Uploading Postman Collection and Examples"
    - >-
      UPLOAD_RESULT=$(curl -H "Authorization: Bearer ${ARTIFACTORY_BEARER_TOKEN}" -X PUT --data-binary @${POSTMAN_COLLECTION_FILE} ${URL})
    - if [[ $? -eq 0 ]] && [[ "$UPLOAD_RESULT" == *created* ]]; then echo "Upload complete"; else echo "Upload failed"; exit 1; fi
    - echo $UPLOAD_RESULT

publish_release_to_artifactory:
  stage: publish
  only:
    variables:
      - $CI_COMMIT_REF_NAME == "master"
  tags:
    - cm-official-docker-executor
  script:
    - RPM_FILE=$(ls dist/new_build/*.rpm)
    - RPM_NAME=$(basename $RPM_FILE)
    - URL=${ARTIFACTORY_BASE_URL}/ecosystems-f5-cloud-failover-rpm/${RPM_NAME}
    - >-
      UPLOAD_RESULT=$(curl -H "Authorization: Bearer ${ARTIFACTORY_BEARER_TOKEN}" -X PUT --data-binary @${RPM_FILE} ${URL})
    - if [[ $? -eq 0 ]] && [[ "$UPLOAD_RESULT" == *created* ]]; then echo "Upload complete"; else echo "Upload failed"; exit 1; fi
    - echo $UPLOAD_RESULT

# Publish pre-release RPMs to CDN
publish_dev_cdn:
  stage: publish
  only:
    variables:
      - $CI_COMMIT_REF_NAME == "develop"
      - $PUBLISH_RPM_DEVELOP == "true"
  except:
    variables:
      - $RUN_FUNCTIONAL_TESTS == "true"
  script:
    - apt-get update
    - apt-get install -y jq
    - VERSION=$(cat package.json | jq -r ".version")
    - echo "Version:${VERSION}"
    - CDN_FOLDER="f5-cloud-failover-extension"
    - AUTH_OPTS="--username ${CDN_SVC_ACCOUNT_USER} --password ${CDN_SVC_ACCOUNT_PWD} --non-interactive"
    - svn co ${F5_CDN_SVN_ROOT}/cloudsolutions/${CDN_FOLDER} ${AUTH_OPTS}
    - mkdir -p ${CDN_FOLDER}/develop/v${VERSION}
    - cp -r dist/new_build/* ${CDN_FOLDER}/develop/v${VERSION}
    - cd ${CDN_FOLDER}/develop
    - status=$(svn status)
    - echo "$status"
    - if echo "$status" | grep -F '?'; then svn add --force v${VERSION}; else echo "No new directory to add"; fi
    - changed_files_count=$(svn diff --summarize | wc -l)
    - echo "$changed_files_count"
    - if [[ $changed_files_count -ge 1 ]]; then svn add --force v${VERSION}/*; svn commit -m "F5 automation templates project automation - ${CI_COMMIT_REF_NAME}" ${AUTH_OPTS}; else echo "RPM files unchanged"; fi
  tags:
    - cm-official-docker-executor

# Create release on Github
publish_to_github:
  stage: publish
  only:
    - /(^publish-(\d+\.){1,2}(\d)-(\d+)?$)/
  script:
    - apt-get update
    - apt-get install -y jq
    - ./scripts/publish_github.sh

# publish docs to internal pages: - this job MUST be named 'pages'
pages:
  stage: publish
  environment:
    name: staging
    url: https://${CI_PROJECT_NAMESPACE}.${PAGES_DOMAIN}/${CI_PROJECT_NAME}
  script:
    - PUBLIC_DIR='./public'
    - mkdir -p ${PUBLIC_DIR}
    # place index.html in public dir
    - cp docs/index.html ${PUBLIC_DIR}/index.html
    #### place public facing docs under: /public-docs ####
    - PUBLIC_DOCS=${PUBLIC_DIR}/public-docs
    - mkdir -p ${PUBLIC_DOCS}
    - cp -R ${DOCS_BUILD_DIR}/* ${PUBLIC_DOCS}
    #### place API docs under: /api-docs ####
    - API_DOCS=${PUBLIC_DIR}/api-docs
    - mkdir -p ${API_DOCS}
    - cp -R apidocs/* ${API_DOCS}
    #### place code coverage docs under: /coverage-docs ####
    - COVERAGE_DOCS=${PUBLIC_DIR}/coverage
    - mkdir -p ${COVERAGE_DOCS}
    - cp -R coverage/* ${COVERAGE_DOCS}
    #### place code contribution docs (mainly for presentation) under: /contribute-docs ####
    - CONTRIBUTE_DOCS=${PUBLIC_DIR}/contribute-docs
    - CONTRIBUTE_DIR=contributing
    # install presentation site dependencies
    - cd ${CONTRIBUTE_DIR} && npm install && cd ..
    - mkdir -p ${CONTRIBUTE_DOCS}
    - cp -R ${CONTRIBUTE_DIR}/* ${CONTRIBUTE_DOCS}
    # make relative links absolute - this could be better...
    # ![diagram](../test/README.md) -> ![diagram](https://base.url/../test/README.md)
    - BASE_URL_FOR_LINKS=${CI_PROJECT_URL}/tree/${CI_COMMIT_REF_NAME}/${CONTRIBUTE_DIR}/
    - README=${CONTRIBUTE_DOCS}/README.md
    # make absolute URL(s) for relative URL(s) outside current directory '../'
    - sed -i -E 's/\[.*\]\(\.\./&SED_TEMP/' ${README} && sed -i "s|..SED_TEMP|${BASE_URL_FOR_LINKS}..|" ${README}
  tags:
    - cm-official-docker-executor
  artifacts:
    paths:
      - public
    expire_in: 1 month
  only:
    - develop
    - docs_staging
  except:
    variables:
      - $RUN_FUNCTIONAL_TESTS == "true"
      - $PUBLISH_RPM_DEVELOP == "true"

# Publish docs to clouddocs.f5networks.com
docs to staging:
  image: ${CONTAINTHEDOCS_IMAGE}
  stage: publish
  environment:
    name: stage
    url: https://clouddocs.f5networks.net/products/extensions/f5-cloud-failover/latest
  only:
    variables:
      # Currently will only deploy to clouddocs.f5networks.com on commits to develop branch
      - $CI_COMMIT_REF_NAME == "develop"
      - $CI_COMMIT_REF_NAME == "docs_staging"
  except:
    variables:
      - $RUN_FUNCTIONAL_TESTS == "true"
      - $PUBLISH_RPM_DEVELOP == "true"
  tags:
    - cm-official-docker-executor
  dependencies:
    - build_docs
  script:
    - aws configure set aws_access_key_id $DOCS_AWS_ACCESS_KEY_ID --profile=docs
    - aws configure set aws_secret_access_key $DOCS_AWS_SECRET_ACCESS_KEY --profile=docs
    # Uncomment and set to create desired version format
    - aws s3 sync ${DOCS_BUILD_DIR} s3://clouddocs.f5networks.net/products/extensions/f5-cloud-failover/latest --profile=docs
    # create invalidation to clear cloudfront cache
    - aws cloudfront create-invalidation --distribution-id $AWS_DIST_STAGE --paths /products/extensions/f5-cloud-failover/latest --profile=docs

# Publish docs to clouddocs.f5.com
docs to production:
  image: ${CONTAINTHEDOCS_IMAGE}
  stage: publish
  environment:
    name: production
    url: https://clouddocs.f5.com/products/extensions/f5-cloud-failover/latest
  only:
    variables:
      # Currently will only deploy to clouddocs.f5.com on commits to master and docs_production branch
      # note: master should be added here when ready to publish externally
      - $CI_COMMIT_REF_NAME == "master"
      - $CI_COMMIT_REF_NAME == "docs_production"
  except:
    variables:
      - $RUN_FUNCTIONAL_TESTS == "true"
      - $PUBLISH_RPM_DEVELOP == "true"
  tags:
    - cm-official-docker-executor
  dependencies:
    - build_docs
  script:
    - aws configure set aws_access_key_id $DOCS_AWS_ACCESS_KEY_ID --profile=docs
    - aws configure set aws_secret_access_key $DOCS_AWS_SECRET_ACCESS_KEY --profile=docs
    # Uncomment and set to create desired version format
    - aws s3 sync ${DOCS_BUILD_DIR} s3://clouddocs.f5.com/products/extensions/f5-cloud-failover/latest --profile=docs
    # create invalidation to clear cloudfront cache
    - aws cloudfront create-invalidation --distribution-id $AWS_DIST --paths /products/extensions/f5-cloud-failover/latest --profile=docs<|MERGE_RESOLUTION|>--- conflicted
+++ resolved
@@ -21,36 +21,6 @@
   - *helpers
 
 variables:
-<<<<<<< HEAD
-    GIT_SECRETS_VERSION: '1.3.0'
-    GIT_SECRETS_PKG_URL: "https://github.com/awslabs/git-secrets/archive/${GIT_SECRETS_VERSION}.tar.gz"
-    ARTIFACTORY_SERVER: "$ARTIFACTORY_SERVER"
-    DOCS_BUILD_DIR: "docs/_build/html"
-    POSTMAN_EXAMPLES: 'postman-collection'
-    # azure vars - normalize env var options between ansible and terraform
-    AZURE_TENANT: "$AZURE_TENANT_ID"
-    AZURE_SECRET: "$AZURE_CLIENT_SECRET"
-    ARM_CLIENT_ID: "$AZURE_CLIENT_ID"
-    ARM_CLIENT_SECRET: "$AZURE_CLIENT_SECRET"
-    ARM_SUBSCRIPTION_ID: "$AZURE_SUBSCRIPTION_ID"
-    ARM_TENANT_ID: "$AZURE_TENANT_ID"
-    # aws vars
-    AWS_ACCESS_KEY_ID: "$AWS_ACCESS_KEY_ID"
-    AWS_SECRET_ACCESS_KEY: "$AWS_SECRET_ACCESS_KEY"
-    AWS_DEFAULT_REGION: "$AWS_DEFAULT_REGION"
-    # gcp vars
-    GOOGLE_CREDENTIALS: "$GOOGLE_CREDENTIALS"
-    GOOGLE_PROJECT_ID: "$GOOGLE_PROJECT_ID"
-    # debug vars
-    F5_SDK_LOG_LEVEL: "INFO"
-    F5_DISABLE_CERT_VERIFY: "true"
-    PYTHONWARNINGS: 'ignore:Unverified HTTPS request'
-    # topology var
-    CF_ENV_NETWORK_TOPOLOGY: 'same_network'
-    CF_ENV_NIC_COUNT: 3
-    CF_ENV_USE_FORWARDING_RULE: 'true'
-    GIT_SUBMODULE_STRATEGY: recursive
-=======
   GIT_SECRETS_VERSION: "1.3.0"
   GIT_SECRETS_PKG_URL: "https://github.com/awslabs/git-secrets/archive/${GIT_SECRETS_VERSION}.tar.gz"
   ARTIFACTORY_SERVER: "$ARTIFACTORY_SERVER"
@@ -79,7 +49,6 @@
   CF_ENV_NIC_COUNT: 3
   CF_ENV_USE_FORWARDING_RULE: "true"
   GIT_SUBMODULE_STRATEGY: recursive
->>>>>>> c96eddad
 
 # check for disallowed content within any file in source control, this
 # supplements the native pre-receive push rules built into GitLab for secrets
@@ -100,28 +69,6 @@
     - cm-official-docker-executor
 
 build_package:
-<<<<<<< HEAD
-    image: ${ARTIFACTORY_SERVER}/dockerhub-remote/f5devcentral/containthedocs:rpmbuild
-    stage: build_package
-    except:
-      variables:
-        - $CI_COMMIT_REF_NAME == "docs_production"
-        - $CI_COMMIT_REF_NAME == "docs_staging"
-    script:
-        - echo 'CI BUILD'
-        # install packages: jq
-        - apt-get update
-        - apt-get install -y jq
-        # build RPM, handles dependency installation, etc.
-        - bash ./scripts/build_rpm.sh
-    tags:
-        - cm-official-docker-executor
-    artifacts:
-        name: f5-cloud-failover-$CI_BUILD_REF
-        paths:
-            - dist
-        expire_in: 1 month
-=======
   image: ${ARTIFACTORY_SERVER}/dockerhub-remote/f5devcentral/containthedocs:rpmbuild
   stage: build_package
   except:
@@ -142,7 +89,6 @@
     paths:
       - dist
     expire_in: 1 month
->>>>>>> c96eddad
 
 # test package
 test_package:
@@ -163,24 +109,6 @@
 
 # audit packages for vulnerabilities
 test_audit:
-<<<<<<< HEAD
-    stage: test
-    except:
-      variables:
-        - $CI_COMMIT_REF_NAME == "docs_production"
-        - $CI_COMMIT_REF_NAME == "docs_staging"
-    script:
-        # npm audit - uses custom audit processor wrapper
-        - npm install --unsafe-perm
-        - npm run audit
-    tags:
-        - cm-official-docker-executor
-    artifacts:
-        name: audit_report
-        paths:
-            - .auditReport.json
-        expire_in: 1 month
-=======
   stage: test
   except:
     variables:
@@ -197,7 +125,6 @@
     paths:
       - .auditReport.json
     expire_in: 1 month
->>>>>>> c96eddad
 
 # job must be called coverage
 coverage:
@@ -222,43 +149,6 @@
 
 # Functional Tests - Initialization phase (with 1 retries in a case of any failures)
 .test_functional_init_generic: &test_functional_init_generic
-<<<<<<< HEAD
-    stage: test_functional_init
-    image: ${ARTIFACTORY_SERVER}/dockerhub-remote/hashicorp/terraform:0.12.31
-    retry:
-        max: 1
-    script:
-        # deploy environment - required artifacts will be place in output folder
-        - apk add --update
-        - apk add bash curl jq build-base openssl-dev libffi-dev git
-        - apk add jq openssh-client sshpass python3 python3-dev
-        - ln -sf python3 /usr/bin/python 
-        - python -m ensurepip
-        - ln -s pip3 /usr/bin/pip
-        - pip install --upgrade pip
-        - apk add npm
-        - pip install -r deployment-tool/dependencies/requirements.txt
-        - deployment-tool/deploy.sh --deployment-plan ${CF_ENV_CLOUD} --action create --output-folder env_metadata/${CF_ENV_CLOUD}_${CF_ENV_NETWORK_TOPOLOGY}_${CF_ENV_NIC_COUNT}_${CF_ENV_REGION} --deployment-vars region:\"${CF_ENV_REGION}\" --skip-requirements "true"
-    tags:
-        - cm-official-docker-executor
-    only:
-        variables:
-            - $CI_COMMIT_REF_NAME == "master"
-            - $CI_COMMIT_REF_NAME == "develop"
-            - $RUN_FUNCTIONAL_TESTS == "true"
-            # tier 1 tests 2 NIC AWS across-net and 3 NIC Azure,GCP
-            - $TESTS_TIER == "1"
-            # tier 2 tests 2 NIC AWS same-net and all 1 NIC tests for Azure,GCP,AWS
-            - $TESTS_TIER == "2"
-            # run all tests
-            - $TESTS_TIER == "all"
-            - $CI_COMMIT_MESSAGE =~ /smart:run_functional_tests/
-    artifacts:
-        paths:
-            - env_metadata/${CF_ENV_CLOUD}_${CF_ENV_NETWORK_TOPOLOGY}_${CF_ENV_NIC_COUNT}_${CF_ENV_REGION}
-        when: always
-        expire_in: 1 month
-=======
   stage: test_functional_init
   image: ${ARTIFACTORY_SERVER}/dockerhub-remote/hashicorp/terraform:0.12.31
   retry:
@@ -294,7 +184,6 @@
       - env_metadata/${CF_ENV_CLOUD}_${CF_ENV_NETWORK_TOPOLOGY}_${CF_ENV_NIC_COUNT}_${CF_ENV_REGION}
     when: always
     expire_in: 1 month
->>>>>>> c96eddad
 
 # init functional tests: azure
 test_functional_init_azure:
@@ -527,18 +416,6 @@
 
 # run functional tests: aws - same network topology - ca-central-1
 test_functional_execute_aws_ca_central:
-<<<<<<< HEAD
-    <<: *test_functional_execute_generic
-    variables:
-        CF_ENV_CLOUD: "aws"
-        CF_ENV_USE_AVAILABILITY_ZONES: "false"
-        CF_ENV_REGION: "ca-central-1"
-    dependencies:
-        - test_functional_init_aws_ca_central
-        - build_package
-    when:
-        manual
-=======
   <<: *test_functional_execute_generic
   variables:
     CF_ENV_CLOUD: "aws"
@@ -548,7 +425,6 @@
     - test_functional_init_aws_ca_central
     - build_package
   when: manual
->>>>>>> c96eddad
 
 # run functional tests: aws - same network topology for 1nic
 test_functional_execute_aws_1nic:
@@ -594,38 +470,6 @@
 
 # Functional Tests - Cleanup phase (executes always with 1 retry in a case of any failures)
 .test_functional_cleanup_generic: &test_functional_cleanup_generic
-<<<<<<< HEAD
-    stage: test_functional_cleanup
-    image: ${ARTIFACTORY_SERVER}/dockerhub-remote/hashicorp/terraform:0.12.31
-    retry:
-        max: 1
-    when: always
-    script:
-        - apk add --update
-        - apk add bash curl jq build-base openssl-dev libffi-dev git
-        - apk add jq openssh-client sshpass python3 python3-dev
-        - ln -sf python3 /usr/bin/python 
-        - python -m ensurepip
-        - ln -s pip3 /usr/bin/pip
-        - pip install --upgrade pip
-        - apk add npm
-        - pip install -r deployment-tool/dependencies/requirements.txt
-        # copying artifacts inherited from functional_test_init target to root directory
-        - cp -a env_metadata/${CF_ENV_CLOUD}_${CF_ENV_NETWORK_TOPOLOGY}_${CF_ENV_NIC_COUNT}_${CF_ENV_REGION}/. .
-        # teardown environment
-        - deployment-tool/deploy.sh --deployment-plan ${CF_ENV_CLOUD} --action delete --deployment-vars region:\"${CF_ENV_REGION}\" --skip-requirements "true"
-    tags:
-        - cm-official-docker-executor
-    only:
-        variables:
-            - $CI_COMMIT_REF_NAME == "master"
-            - $CI_COMMIT_REF_NAME == "develop"
-            - $RUN_FUNCTIONAL_TESTS == "true"
-            - $TESTS_TIER == "1"
-            - $TESTS_TIER == "2"
-            - $TESTS_TIER == "all"
-            - $CI_COMMIT_MESSAGE =~ /smart:run_functional_tests/
-=======
   stage: test_functional_cleanup
   image: ${ARTIFACTORY_SERVER}/dockerhub-remote/hashicorp/terraform:0.12.31
   retry:
@@ -656,7 +500,6 @@
       - $TESTS_TIER == "2"
       - $TESTS_TIER == "all"
       - $CI_COMMIT_MESSAGE =~ /smart:run_functional_tests/
->>>>>>> c96eddad
 
 # run functional tests: azure
 test_functional_cleanup_azure:
