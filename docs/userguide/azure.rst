--- conflicted
+++ resolved
@@ -172,7 +172,6 @@
    .. WARNING:: Ensure the required storage accounts do not have public access. See your cloud provider for Best Practices.
 
 .. sidebar:: :fonticon:`fa fa-info-circle fa-lg` Version Notice:
-<<<<<<< HEAD
 
    The property ``scopingName`` is available in Cloud Failover Extension v1.7.0 and later.
 
@@ -200,35 +199,6 @@
 
    .. NOTE:: If you use our declaration example, the key-value tag would be: ``"f5_cloud_failover_label":"mydeployment"``
 
-=======
-
-   The property ``scopingName`` is available in Cloud Failover Extension v1.7.0 and later.
-
-2. Update/modify the Cloud Failover ``scopingName`` value with name of your Storage Account:
-
-   .. code-block:: json
-
-      "externalStorage":{
-        "scopingName": "yourStorageAccountforCloudFailover"
-      },
-
-   |
-
-
-   Alternatively, if you are using the Discovery via Tag option, tag the S3 bucket with your custom key:values in the `externalStorage.scopingTags` section of the CFE declaration.
-
-   .. code-block:: json
-
-      "externalStorage":{
-         "scopingTags":{
-            "f5_cloud_failover_label":"mydeployment"
-         }
-      },
-
-
-   .. NOTE:: If you use our declaration example, the key-value tag would be: ``"f5_cloud_failover_label":"mydeployment"``
-
->>>>>>> 13b813db
    .. image:: ../images/azure/AzureStorageTags.png
 
 |
@@ -246,7 +216,6 @@
    The property ``addressGroupDefinitions`` is available in Cloud Failover Extension v1.7.0 and later.
 
 Update/modify the ``addressGroupDefiniitions`` list to match the addresses in your deployment. In the example below, there are two services defined on secondary IP adddress:
-<<<<<<< HEAD
 
 - Virtual Service 1 (10.0.12.101): Mapped to an Azure secondary IP (10.0.12.101)
 - Virtual Service 2 (10.0.12.102): Mapped to an Azure secondary IP (10.0.12.102)
@@ -272,33 +241,6 @@
 
 |
 
-=======
-
-- Virtual Service 1 (10.0.12.101): Mapped to an Azure secondary IP (10.0.12.101)
-- Virtual Service 2 (10.0.12.102): Mapped to an Azure secondary IP (10.0.12.102)
-
-.. code-block:: json
-
-   "failoverAddresses":{
-      "enabled":true,
-      "scopingTags": {
-         "f5_cloud_failover_label": "mydeployment"
-      },
-       "addressGroupDefinitions": [
-         {
-           "type": "networkInterfaceAddress",
-           "scopingAddress": "10.0.12.101"
-         },
-         {
-           "type": "networkInterfaceAddress",
-           "scopingAddress": "10.0.12.102"
-         }
-       ]
-   },
-
-|
-
->>>>>>> 13b813db
 
 Alternatively, if you are using the Discovery via Tag option, edit the declaration as shown below and tag your NICs. This will look for BIG-IPs Virtual Addresses (on traffic-group 1) and try to match them to Secondary IPs.
 
