.. _faq:

Frequently Asked Questions (FAQ)
--------------------------------


**What is Cloud Failover?**

Cloud Failover (CF) is an iControl LX Extension delivered as a TMOS-independent RPM file. Installing the CF Extension on BIG-IP provides L3 failover functionality in cloud environments. 

*Cloud Failover is:*

-  A javascript |ilx| plug-in
-  A |declare| interface for configuring Cloud Failover on BIG-IP
-  |atomic| (CF declarations)

*but it is NOT:*

-  created to include a graphical interface (GUI)


|


**Where can I download Cloud Failover?**

Cloud Failover is available on |github| in the |releases| section under *Assets*.


|


**When is Cloud Failover a good fit and when it is not?**

*Cloud Failover is a good fit where:*

- You are using an HA Pair in an Active/Standby configuration.
- You require a simple method to deploy and upgrade an HA solution without having to deploy a cloud native template. 


*Cloud Failover may not be a good fit where:*

- You are using more than one traffic group. For example, devices are in Active/Active or Active/Active/Standby configuration.


|


**Which TMOS versions does Cloud Failover support?**

Cloud Failover supports TMOS 14.1.x and later.

|

**Can I use this with Application Services Extension (AS3)?** 

Yes, Cloud Failover Extension can be used with |as3| declarations. AS3 leverages tenant partitions and some previous failover solutions did not support inspecting tenant partitions.

|

<<<<<<< HEAD

**Does it matter if I use Cloud Failover in same network or across network?**

Cloud Failover is agnostic to same-network and across-network topologies. However, see the next question for more information regarding AWS.


|


**Does Cloud Failover Extension support AWS Same-AZ failover?**

Cloud Failover Extension does not currently support AWS Same-AZ. Same AZ failover is still provided by the original functionality built-in to BIG-IP VE AWS image. See the |releases| section on GitHub to keep up to date with CF features and enhancements.


|


**What information does Cloud Failover Extension store?**

=======

**Does it matter if I use Cloud Failover in same network or across network?**

Cloud Failover is agnostic to same-network and across-network topologies. However, see the next question for more information regarding AWS.


|


**Does Cloud Failover Extension support AWS Same-AZ failover?**

Cloud Failover Extension does not currently support AWS Same-AZ. Same AZ failover is still provided by the original functionality built-in to BIG-IP VE AWS image. See the |releases| section on GitHub to keep up to date with CF features and enhancements.


|


**Does Cloud Failover Extension support IPV6?**

Cloud Failover Extension does not currently support IPV6.


|

**What information does Cloud Failover Extension store?**

>>>>>>> 260eecbc
Cloud Failover Extension stores the BIG-IP failover IP address and routes in the cloud storage JSON file (example below). For this reason, make sure your cloud store does not have public access.

.. code-block:: json

    "taskState": "SUCCEEDED",
    "message": "Failover Completed Successfully",
    "timestamp": "2019-09-25T23:44:44.381Z",
    "instance": "failover0.local",
    "failoverOperations": {
    "routes": {},
    "addresses": {}
    }



|


**Does the Cloud Failover Extension collect telemetry data?**

We collect non-personal telemetry data to help improve the Cloud Failover Extension. An example of the payload that is sent is shown below. You can disable this feature by running the command ``tmsh modify sys software update auto-phonehome disabled``.

.. code-block:: json

    {
        "documentType": "f5-cloud-failover-data",
        "documentVersion": "1",
        "digitalAssetId": "xxxx",
        "digitalAssetName": "f5-cloud-failover",
        "digitalAssetVersion": "1.0.0",
        "observationStartTime": "xxxx",
        "observationEndTime": "xxxx",
        "epochTime": "123581321",
        "telemetryId": "xxxx",
        "telemetryRecords": [
            {
                "environment": "azure",
                "Failover": 1,
                "platform": "BIG-IP",
                "platformVersion": "14.1.0.5",
                "featureFlags": {
                    "ipFailover": true,
                    "routeFailover": false
                }
            }
        ]
    }



|

**How do I report issues, feature requests, and get help with Cloud Failover?**

You can use |issues| to submit feature requests or problems with Cloud Failover.

|



.. |ilx| raw:: html

   <a href="https://clouddocs.f5.com/products/iapp/iapp-lx/latest/" target="_blank">iControl LX</a>


.. |declare| raw:: html

   <a href="https://f5.com/about-us/blog/articles/in-container-land-declarative-configuration-is-king-27226" target="_blank">declarative</a>


.. |atomic| raw:: html

   <a href="https://www.techopedia.com/definition/3466/atomic-operation" target="_blank">Atomic</a>


.. |github| raw:: html

   <a href="https://github.com/F5Devcentral/f5-cloud-failover-extension" target="_blank">GitHub</a>


.. |issues| raw:: html

   <a href="https://github.com/F5Devcentral/f5-cloud-failover-extension/issues" target="_blank">GitHub Issues</a>


.. |as3| raw:: html

    <a href="https://clouddocs.f5.com/products/extensions/f5-appsvcs-extension/latest/" target="_blank">AS3</a>

.. |releases| raw:: html

   <a href="https://github.com/f5devcentral/f5-cloud-failover-extension/releases" target="_blank">Releases</a><|MERGE_RESOLUTION|>--- conflicted
+++ resolved
@@ -58,27 +58,6 @@
 
 |
 
-<<<<<<< HEAD
-
-**Does it matter if I use Cloud Failover in same network or across network?**
-
-Cloud Failover is agnostic to same-network and across-network topologies. However, see the next question for more information regarding AWS.
-
-
-|
-
-
-**Does Cloud Failover Extension support AWS Same-AZ failover?**
-
-Cloud Failover Extension does not currently support AWS Same-AZ. Same AZ failover is still provided by the original functionality built-in to BIG-IP VE AWS image. See the |releases| section on GitHub to keep up to date with CF features and enhancements.
-
-
-|
-
-
-**What information does Cloud Failover Extension store?**
-
-=======
 
 **Does it matter if I use Cloud Failover in same network or across network?**
 
@@ -105,7 +84,6 @@
 
 **What information does Cloud Failover Extension store?**
 
->>>>>>> 260eecbc
 Cloud Failover Extension stores the BIG-IP failover IP address and routes in the cloud storage JSON file (example below). For this reason, make sure your cloud store does not have public access.
 
 .. code-block:: json
