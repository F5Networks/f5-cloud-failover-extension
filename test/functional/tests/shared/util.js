/*
 * Copyright 2018. F5 Networks, Inc. See End User License Agreement ("EULA") for
 * license terms. Notwithstanding anything to the contrary in the EULA, Licensee
 * may copy and modify this software product for its internal business purposes.
 * Further, Licensee may upload, publish and distribute the modified version of
 * the software product on devcentral.f5.com.
 */

'use strict';

const path = require('path');
const mustache = require('mustache'); /* eslint-disable-line import/no-extraneous-dependencies */

const utils = require('../../../shared/util.js');
const constants = require('../../../constants.js');

const deploymentFile = process.env[constants.DEPLOYMENT_FILE_VAR]
    || path.join(process.cwd(), constants.DEPLOYMENT_FILE);
const exampleDeclaration = require('./exampleDeclaration.json');

module.exports = {
    /**
     * Get host info
     *
     * @returns {Object} Returns
     * [ { ip: x.x.x.x, username: admin, password: admin, primary: true } ]
     */
    getHostInfo() {
        // eslint-disable-next-line import/no-dynamic-require, global-require
        const hosts = require(deploymentFile).instances.map((item) => {
            item = {
                ip: item.mgmt_address,
                username: item.admin_username,
                password: item.admin_password,
                primary: item.primary,
<<<<<<< HEAD
                instanceId: item.instanceId
=======
                hostname: item.hostname
>>>>>>> fee0b9fc
            };
            return item;
        });
        return hosts;
    },

    /**
     * Get environment info
     *
     * @returns {Object} Returns
     * { deploymentId: foo, environment: bar }
     * and includes 'region' if defined in Deployment file:
     * { deploymentId: foo, environment: bar, region: baz }
     */
    getEnvironmentInfo() {
        // eslint-disable-next-line import/no-dynamic-require, global-require
        const deploymentInfo = require(deploymentFile);
        const environmentData = {
            environment: deploymentInfo.environment,
            deploymentId: deploymentInfo.deploymentId
        };
        if (deploymentInfo.region) {
            environmentData.region = deploymentInfo.region;
        }
        return environmentData;
    },

    /**
     * Get deployment declaration
     *
     * @returns {Object} Returns
     * { deploymentId: foo, environment: bar }
     */
    getDeploymentDeclaration() {
        const environmentInfo = this.getEnvironmentInfo();
        return JSON.parse(mustache.render(utils.stringify(exampleDeclaration), {
            deploymentId: environmentInfo.deploymentId,
            environment: environmentInfo.environment
        }));
    },

    /**
     * Make options (HTTP)
     *
     * @param {Object}  options            - function options
     * @param {String} [options.authToken] - Authentication token
     *
     * @returns {Object}
     */
    makeOptions(options) {
        options = options || {};

        const retOptions = {};
        if (options.authToken) {
            retOptions.headers = {
                'x-f5-auth-token': options.authToken
            };
        }
        return retOptions;
    }
};<|MERGE_RESOLUTION|>--- conflicted
+++ resolved
@@ -33,11 +33,7 @@
                 username: item.admin_username,
                 password: item.admin_password,
                 primary: item.primary,
-<<<<<<< HEAD
-                instanceId: item.instanceId
-=======
                 hostname: item.hostname
->>>>>>> fee0b9fc
             };
             return item;
         });
@@ -49,20 +45,14 @@
      *
      * @returns {Object} Returns
      * { deploymentId: foo, environment: bar }
-     * and includes 'region' if defined in Deployment file:
-     * { deploymentId: foo, environment: bar, region: baz }
      */
     getEnvironmentInfo() {
         // eslint-disable-next-line import/no-dynamic-require, global-require
         const deploymentInfo = require(deploymentFile);
-        const environmentData = {
+        return {
             environment: deploymentInfo.environment,
             deploymentId: deploymentInfo.deploymentId
         };
-        if (deploymentInfo.region) {
-            environmentData.region = deploymentInfo.region;
-        }
-        return environmentData;
     },
 
     /**
