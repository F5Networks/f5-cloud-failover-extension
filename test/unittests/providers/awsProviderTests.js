/*
 * Copyright 2019. F5 Networks, Inc. See End User License Agreement ("EULA") for
 * license terms. Notwithstanding anything to the contrary in the EULA, Licensee
 * may copy and modify this software product for its internal business purposes.
 * Further, Licensee may upload, publish and distribute the modified version of
 * the software product on devcentral.f5.com.
 */

'use strict';

/* eslint-disable global-require */

const assert = require('assert');
const sinon = require('sinon'); // eslint-disable-line import/no-extraneous-dependencies

const cloud = 'aws';

describe('Provider - AWS', () => {
    let AWSCloudProvider;
    let provider;
    let metadataPathRequest;

    const mockInitData = {
        tags: {
            key1: 'value1',
            key2: 'value2'
        }
    };

    const mockMetadata = { region: 'us-west', instanceId: 'i-123' };

    const _getPrivateSecondaryIPsStubResponse = {
        '2.3.4.5': {
            NetworkInterfaceId: 'eni-2345'
        },
        '3.4.5.6': {
            NetworkInterfaceId: 'eni-3456'
        },
        '4.5.6.7': {
            NetworkInterfaceId: 'eni-3456'
        }
    };

    const _generateEIPConfigsStubResponse = {
        '1.1.1.1': {
            AllocationId: 'eipalloc-456',
            target: {
                NetworkInterfaceId: 'eni-2345',
                PrivateIpAddress: '2.3.4.5'
            },
            current: {
                AssociationId: 'eipassoc-123',
                PrivateIpAddress: '10.1.1.1'
            }
        },
        '2.2.2.2': {
            AllocationId: 'eipalloc-654',
            target: {
                NetworkInterfaceId: 'eni-3456',
                PrivateIpAddress: '3.4.5.6'
            },
            current: {
                AssociationId: 'eipassoc-321',
                PrivateIpAddress: '20.1.1.1'
            }
        }
    };

    const _getElasticIPsStubResponse = {
        Addresses: [
            {
                PublicIp: '1.2.3.4'
            }
        ]
    };

    before(() => {
        AWSCloudProvider = require('../../../src/nodejs/providers/aws/cloud.js').Cloud;
    });
    after(() => {
        Object.keys(require.cache).forEach((key) => {
            delete require.cache[key];
        });
    });
    beforeEach(() => {
        provider = new AWSCloudProvider(mockInitData);

        provider.logger = sinon.stub();
        provider.logger.info = sinon.stub();
        provider.logger.debug = sinon.stub();
        provider.logger.error = sinon.stub();

        provider.metadata.request = sinon.stub().callsFake((path, callback) => {
            metadataPathRequest = path;
            callback(null, JSON.stringify(mockMetadata));
        });
    });
    afterEach(() => {
        sinon.restore();
    });

    it('should validate constructor', () => {
        provider = new AWSCloudProvider(mockInitData);

        assert.strictEqual(provider.environment, cloud);
    });

    it('should initialize AWS provider', () => provider.init(mockInitData)
        .then(() => {
            assert.strictEqual(provider.region, mockMetadata.region);
            assert.strictEqual(provider.instanceId, mockMetadata.instanceId);
        })
        .catch(() => {
            assert.fail();
        }));

    describe('_getInstanceIdentityDoc function', () => {
        it('should call _getInstanceIdentityDoc to get instance data', () => provider._getInstanceIdentityDoc()
            .then(() => {
                assert.strictEqual(metadataPathRequest, '/latest/dynamic/instance-identity/document');
            })
            .catch(() => {
                assert.fail();
            }));

        it('should reject upon error', () => {
            const expectedError = 'cannot contact AWS metadata service';
            return provider.init(mockInitData)
                .then(() => {
                    // eslint-disable-next-line arrow-body-style
                    provider.metadata.request = sinon.stub().callsFake((path, callback) => {
                        callback(new Error(expectedError, null));
                    });
                    return provider._getInstanceIdentityDoc();
                })
                .then(() => {
                    assert.ok(false, 'should have rejected');
                })
                .catch((err) => {
                    assert.strictEqual(err.message, expectedError);
                });
        });
    });

    it('should initialize EC2 client with updated region', () => provider.init(mockInitData)
        .then(() => {
            assert.strictEqual(provider.ec2.config.region, mockMetadata.region);
        }));

    describe('_getElasticIPs function', () => {
        it('should get Elastic IPs from AWS', () => {
            let returnedParams;

            return provider.init(mockInitData)
                .then(() => {
                    provider.ec2.describeAddresses = sinon.stub().callsFake((params) => {
                        returnedParams = params;
                        return {
                            promise() {
                                return Promise.resolve(_getElasticIPsStubResponse);
                            }
                        };
                    });
                    return provider._getElasticIPs(mockInitData.tags);
                })
                .then((results) => {
                    assert.deepEqual(results, _getElasticIPsStubResponse);
                    assert.deepEqual(returnedParams, {
                        Filters: [
                            {
                                Name: 'tag:key1',
                                Values: ['value1']
                            },
                            {
                                Name: 'tag:key2',
                                Values: ['value2']
                            }
                        ]
                    });
                })
                .catch(() => {
                    assert.fail();
                });
        });

        it('should reject upon error', () => {
            const expectedError = 'cannot describe the EIP adddresses';
            return provider.init(mockInitData)
                .then(() => {
                    // eslint-disable-next-line arrow-body-style
                    provider.ec2.describeAddresses = sinon.stub().callsFake(() => {
                        return {
                            promise() {
                                return Promise.reject(new Error(expectedError));
                            }
                        };
                    });
                    return provider._getElasticIPs(mockInitData.tags);
                })
                .then(() => {
                    assert.ok(false, 'should have rejected');
                })
                .catch((err) => {
                    assert.strictEqual(err.message, expectedError);
                });
        });
    });

    describe('function _getPrivateSecondaryIPs', () => {
        const describeNetworkInterfacesResponse = {
            NetworkInterfaces: [
                {
                    NetworkInterfaceId: 'eni-2345',
                    PrivateIpAddresses: [
                        {
                            Primary: true,
                            PrivateIpAddress: '1.2.3.4'
                        },
                        {
                            Primary: false,
                            PrivateIpAddress: '2.3.4.5'
                        }
                    ]
                },
                {
                    NetworkInterfaceId: 'eni-3456',
                    PrivateIpAddresses: [
                        {
                            Primary: false,
                            PrivateIpAddress: '3.4.5.6'
                        },
                        {
                            Primary: false,
                            PrivateIpAddress: '4.5.6.7'
                        }
                    ]
                }
            ]
        };
        it('should get Private Secondary IPs from AWS', () => provider.init(mockInitData)
            .then(() => {
                // eslint-disable-next-line arrow-body-style
                provider.ec2.describeNetworkInterfaces = sinon.stub().callsFake(() => {
                    return {
                        promise() {
                            return Promise.resolve(describeNetworkInterfacesResponse);
                        }
                    };
                });
                return provider._getPrivateSecondaryIPs();
            })
            .then((results) => {
                assert.deepEqual(results, _getPrivateSecondaryIPsStubResponse);
            })
            .catch(() => {
                assert.fail();
            }));

        it('should pass correct parameters', () => {
            let passedParams;
            return provider.init(mockInitData)
                .then(() => {
                    provider.ec2.describeNetworkInterfaces = sinon.stub().callsFake((params) => {
                        passedParams = params;
                        return {
                            promise() {
                                return Promise.resolve(describeNetworkInterfacesResponse);
                            }
                        };
                    });
                    return provider._getPrivateSecondaryIPs();
                })
                .then(() => {
                    assert.deepEqual(passedParams,
                        {
                            Filters: [
                                {
                                    Name: 'attachment.instance-id',
                                    Values: [mockMetadata.instanceId]
                                }
                            ]
                        });
                })
                .catch(() => {
                    assert.fail();
                });
        });

        it('should reject upon error', () => {
            const expectedError = 'cannot describe the Network Interfaces';
            return provider.init(mockInitData)
                .then(() => {
                    // eslint-disable-next-line arrow-body-style
                    provider.ec2.describeNetworkInterfaces = sinon.stub().callsFake(() => {
                        return {
                            promise() {
                                return Promise.reject(new Error(expectedError));
                            }
                        };
                    });
                    return provider._getPrivateSecondaryIPs();
                })
                .then(() => {
                    assert.ok(false, 'should have rejected');
                })
                .catch((err) => {
                    assert.strictEqual(err.message, expectedError);
                });
        });
    });

    describe('function _generateEIPConfigs', () => {
        const EIPdata = [
            {
                Tags: [
                    {
                        Key: 'VIPS',
                        Value: '2.3.4.5,2.3.4.6,2.3.4.7'
                    }
                ],
                PublicIp: '1.1.1.1',
                PrivateIpAddress: '10.1.1.1',
                AssociationId: 'eipassoc-123',
                AllocationId: 'eipalloc-456'
            },
            {
                Tags: [
                    {
                        Key: 'VIPS',
                        Value: '3.4.5.6,3.4.5.7,3.4.5.8'
                    }
                ],
                PublicIp: '2.2.2.2',
                PrivateIpAddress: '20.1.1.1',
                AssociationId: 'eipassoc-321',
                AllocationId: 'eipalloc-654'
            }
        ];

        it('should return correct Elastic IP configuration', () => provider.init(mockInitData)
            .then(() => provider._generateEIPConfigs(EIPdata, _getPrivateSecondaryIPsStubResponse))
            .then((results) => {
                assert.deepEqual(results, _generateEIPConfigsStubResponse);
            })
            .catch(() => {
                assert.fail();
            }));
    });

    describe('function _associateIpAddress', () => {
        const allocationId = 'eipalloc-0b5671ebba3628edd';
        const networkInterfaceId = 'eni-0157ac0f9506af78b';
        const privateIpAddress = '10.0.1.11';

        let passedParams;

        it('should pass correct parameters to AWS call', () => provider.init(mockInitData)
            .then(() => {
                provider.ec2.associateAddress = sinon.stub().callsFake((params) => {
                    passedParams = params;
                    return {
                        promise() {
                            return Promise.resolve();
                        }
                    };
                });
                return provider._associateIpAddress(allocationId, networkInterfaceId, privateIpAddress);
            })
            .then(() => {
                assert.deepEqual(passedParams, {
                    AllocationId: allocationId,
                    NetworkInterfaceId: networkInterfaceId,
                    PrivateIpAddress: privateIpAddress,
                    AllowReassociation: true
                });
            })
            .catch(() => {
                assert.fail();
            }));

        it('should reject upon error', () => {
            const expectedError = 'cannot associate Elastic IP';
            return provider.init(mockInitData)
                .then(() => {
                    // eslint-disable-next-line arrow-body-style
                    provider.ec2.associateAddress = sinon.stub().callsFake(() => {
                        return {
                            promise() {
                                return Promise.reject(new Error(expectedError));
                            }
                        };
                    });
                    return provider._associateIpAddress();
                })
                .then(() => {
                    assert.ok(false, 'should have rejected');
                })
                .catch((err) => {
                    assert.strictEqual(err.message, expectedError);
                });
        });
    });

    describe('function _disassociateIpAddress', () => {
        let passedParams;
        const associationIdToDisassociate = 'eipassoc-00523b2b8b8c01793';

        it('should pass correct parameters to AWS call', () => provider.init(mockInitData)
            .then(() => {
                provider.ec2.disassociateAddress = sinon.stub().callsFake((params) => {
                    passedParams = params;
                    return {
                        promise() {
                            return Promise.resolve();
                        }
                    };
                });
                return provider._disassociateIpAddress(associationIdToDisassociate);
            })
            .then(() => {
                assert.deepEqual(passedParams, {
                    AssociationId: associationIdToDisassociate
                });
            })
            .catch(() => {
                assert.fail();
            }));
    });

    describe('function _reassociateEIPs', () => {
        it('should call _disassociateIpAddress with correct params', () => {
            const passedParams = [];
            return provider.init(mockInitData)
                .then(() => {
                    provider._disassociateIpAddress = sinon.stub().callsFake((params) => {
                        passedParams.push(params);
                        return Promise.resolve();
                    });
                    provider._associateIpAddress = sinon.stub().resolves();

                    return provider._reassociateEIPs(_generateEIPConfigsStubResponse);
                })
                .then(() => {
                    assert.deepEqual(passedParams, ['eipassoc-123', 'eipassoc-321']);
                    assert.strictEqual(passedParams.length, 2);
                })
                .catch(() => {
                    assert.fail();
                });
        });

        it('should call _associateIpAddress with correct params', () => {
            const passedParams = [];
            return provider.init(mockInitData)
                .then(() => {
                    provider._disassociateIpAddress = sinon.stub().resolves();
                    provider._associateIpAddress = sinon.stub().callsFake(
                        (allocationId, networkInterfaceId, privateIpAddress) => {
                            passedParams.push({
                                allocationId,
                                networkInterfaceId,
                                privateIpAddress
                            });
                            return Promise.resolve();
                        }
                    );

                    return provider._reassociateEIPs(_generateEIPConfigsStubResponse);
                })
                .then(() => {
                    assert.deepEqual(passedParams, [
                        {
                            allocationId: 'eipalloc-456',
                            networkInterfaceId: 'eni-2345',
                            privateIpAddress: '2.3.4.5'
                        },
                        {
                            allocationId: 'eipalloc-654',
                            networkInterfaceId: 'eni-3456',
                            privateIpAddress: '3.4.5.6'
                        }
                    ]);
                    assert.strictEqual(passedParams.length, 2);
                })
                .catch(() => {
                    assert.fail();
                });
        });

        it('should not reject if there is no work to do', () => provider.init(mockInitData)
            .then(() => provider._reassociateEIPs([]))
            .then(() => {
                assert.ok(true);
            })
            .catch(() => {
                assert.fail();
            }));
    });

    describe('AWS Provider\'s updateAddress function', () => {
        it('should send correct parameters to EIP configuration function', () => {
            let passedParams;
            return provider.init(mockInitData)
                .then(() => {
                    provider._getElasticIPs = sinon.stub()
                        .resolves(_getElasticIPsStubResponse);
                    provider._getPrivateSecondaryIPs = sinon.stub()
                        .resolves(_getPrivateSecondaryIPsStubResponse);
                    provider._reassociateEIPs = sinon.stub()
                        .resolves();
                    provider._generateEIPConfigs = sinon.stub()
                        .callsFake((eips, secondaryPrivateIps) => {
                            passedParams = {
                                eips,
                                secondaryPrivateIps
                            };
                            return Promise.resolve();
                        });

                    return provider.updateAddresses();
                })
                .then(() => {
                    const elasticIps = _getElasticIPsStubResponse.Addresses;
                    assert.deepEqual(passedParams,
                        {
                            eips: elasticIps,
                            secondaryPrivateIps: _getPrivateSecondaryIPsStubResponse
                        });
                })
                .catch(() => {
                    assert.fail();
                });
        });

        it('should send correct parameters to EIP reassociation function', () => {
            let passedParams;
            return provider.init(mockInitData)
                .then(() => {
                    provider._getElasticIPs = sinon.stub()
                        .resolves(_getElasticIPsStubResponse);
                    provider._getPrivateSecondaryIPs = sinon.stub()
                        .resolves(_getPrivateSecondaryIPsStubResponse);
                    provider._reassociateEIPs = sinon.stub()
                        .callsFake((EIPConfigs) => {
                            passedParams = EIPConfigs;
                            return Promise.resolve();
                        });
                    provider._generateEIPConfigs = sinon.stub()
                        .resolves(_generateEIPConfigsStubResponse);

                    return provider.updateAddresses();
                })
                .then(() => {
                    assert.deepEqual(passedParams, _generateEIPConfigsStubResponse);
                })
                .catch(() => {
                    assert.fail();
                });
        });

        it('should reject upon error', () => {
            const expectedError = '_getPrivateSecondaryIPs error';
            return provider.init(mockInitData)
                .then(() => {
                    provider._getElasticIPs = sinon.stub()
                        .resolves();
                    provider._getPrivateSecondaryIPs = sinon.stub()
                        .rejects(new Error(expectedError));

                    return provider.updateAddresses();
                })
                .then(() => {
                    assert.ok(false, 'should have rejected');
                })
                .catch((err) => {
                    assert.strictEqual(err.message, expectedError);
                });
        });
    });
    describe('Update Routes should', () => {
        it('validate updateRoutes with resolved promise', () => {
<<<<<<< HEAD
            const routeTable = {
                RouteTableId: 'rtb-123',
                Routes: [
                    {
                        DestinationCidrBlock: '192.0.2.0/24',
                        InstanceId: 'i-123',
                        InstanceOwnerId: '123',
                        NetworkInterfaceId: 'eni-123',
                        Origin: 'CreateRoute',
                        State: 'active'
                    },
                    {
                        DestinationCidrBlock: '10.0.0.0/16',
                        GatewayId: 'local',
                        Origin: 'CreateRouteTable',
                        State: 'active'
                    },
                    {
                        DestinationCidrBlock: '0.0.0.0/0',
                        GatewayId: 'igw-0068444f356a177c9',
                        Origin: 'CreateRoute',
                        State: 'active'
                    }
                ],
                Tags: [
                    {
                        Key: 'f5_cloud_failover_label',
                        Value: 'foo'
                    },
                    {
                        Key: 'F5_SELF_IPS',
                        Value: '10.0.1.211, 10.0.11.52'
                    }
                ]
            };

            provider.networkClient = sinon.stub();
            provider.networkClient.routeTables = sinon.stub();
            provider.networkClient.routeTables.listAll = sinon.stub().yields(null, [routeTable]);
            provider.networkClient.routes = sinon.stub();

            const providerRouteUpdateSpy = sinon.stub().yields(null, []);
            provider.networkClient.routes.beginCreateOrUpdate = providerRouteUpdateSpy;

            const localAddresses = ['10.0.1.11'];
            provider.routeTags = { F5_LABEL: 'foo' };
            provider.routeAddresses = ['192.0.0.0/24'];
            provider.routeSelfIpsTag = 'F5_SELF_IPS';

            return provider.updateRoutes({ localAddresses })
=======
            const createRouteSpy = sinon.stub().resolves('Success');
            provider.init(mockInitData)
>>>>>>> 6edfd0f6
                .then(() => {
                    const routeTable = {
                        RouteTableId: 'rtb-123',
                        Routes: [
                            {
                                DestinationCidrBlock: '192.0.2.0/24',
                                InstanceId: 'i-123',
                                InstanceOwnerId: '123',
                                NetworkInterfaceId: 'eni-123',
                                Origin: 'CreateRoute',
                                State: 'active'
                            },
                            {
                                DestinationCidrBlock: '10.0.0.0/16',
                                GatewayId: 'local',
                                Origin: 'CreateRouteTable',
                                State: 'active'
                            },
                            {
                                DestinationCidrBlock: '0.0.0.0/0',
                                GatewayId: 'igw-123',
                                Origin: 'CreateRoute',
                                State: 'active'
                            }
                        ],
                        Tags: [
                            {
                                Key: 'F5_CLOUD_FAILOVER_LABEL',
                                Value: 'foo'
                            },
                            {
                                Key: 'F5_SELF_IPS',
                                Value: '10.0.1.211, 10.0.11.52'
                            }
                        ]
                    };
                    const localAddresses = ['10.0.1.211'];
                    provider.routeTags = { F5_LABEL: 'foo' };
                    provider.routeAddresses = ['192.0.0.0/24'];
                    provider.routeSelfIpsTag = 'F5_SELF_IPS';
                    const describeNetworkInterfacesResponse = {
                        NetworkInterfaces: [
                            {
                                NetworkInterfaceId: 'eni-2345'
                            }
                        ]
                    };
                    provider.ec2.describeNetworkInterfaces = sinon.stub();
                    provider.ec2.describeNetworkInterfaces.promise = sinon.stub()
                        .resolves(describeNetworkInterfacesResponse);
                    provider.ec2.describeRouteTables = sinon.stub();
                    provider.ec2.describeRouteTables.promise = sinon.stub()
                        .resolves({ RouteTables: [routeTable] });
                    provider.ec2.createRoute = sinon.stub();
                    provider.ec2.createRoute = createRouteSpy;
                    return provider.updateRoutes({ localAddresses });
                })
                .then(() => {
                    assert(createRouteSpy.calledWith('192.0.0.0/24', 'eni-2345', 'rtb-123'));
                })
                .catch(() => {
                    assert.fail();
                });
        });
    });
});<|MERGE_RESOLUTION|>--- conflicted
+++ resolved
@@ -579,61 +579,8 @@
     });
     describe('Update Routes should', () => {
         it('validate updateRoutes with resolved promise', () => {
-<<<<<<< HEAD
-            const routeTable = {
-                RouteTableId: 'rtb-123',
-                Routes: [
-                    {
-                        DestinationCidrBlock: '192.0.2.0/24',
-                        InstanceId: 'i-123',
-                        InstanceOwnerId: '123',
-                        NetworkInterfaceId: 'eni-123',
-                        Origin: 'CreateRoute',
-                        State: 'active'
-                    },
-                    {
-                        DestinationCidrBlock: '10.0.0.0/16',
-                        GatewayId: 'local',
-                        Origin: 'CreateRouteTable',
-                        State: 'active'
-                    },
-                    {
-                        DestinationCidrBlock: '0.0.0.0/0',
-                        GatewayId: 'igw-0068444f356a177c9',
-                        Origin: 'CreateRoute',
-                        State: 'active'
-                    }
-                ],
-                Tags: [
-                    {
-                        Key: 'f5_cloud_failover_label',
-                        Value: 'foo'
-                    },
-                    {
-                        Key: 'F5_SELF_IPS',
-                        Value: '10.0.1.211, 10.0.11.52'
-                    }
-                ]
-            };
-
-            provider.networkClient = sinon.stub();
-            provider.networkClient.routeTables = sinon.stub();
-            provider.networkClient.routeTables.listAll = sinon.stub().yields(null, [routeTable]);
-            provider.networkClient.routes = sinon.stub();
-
-            const providerRouteUpdateSpy = sinon.stub().yields(null, []);
-            provider.networkClient.routes.beginCreateOrUpdate = providerRouteUpdateSpy;
-
-            const localAddresses = ['10.0.1.11'];
-            provider.routeTags = { F5_LABEL: 'foo' };
-            provider.routeAddresses = ['192.0.0.0/24'];
-            provider.routeSelfIpsTag = 'F5_SELF_IPS';
-
-            return provider.updateRoutes({ localAddresses })
-=======
             const createRouteSpy = sinon.stub().resolves('Success');
             provider.init(mockInitData)
->>>>>>> 6edfd0f6
                 .then(() => {
                     const routeTable = {
                         RouteTableId: 'rtb-123',
