/**
 * Copyright 2018 F5 Networks, Inc.
 *
 * Licensed under the Apache License, Version 2.0 (the "License");
 * you may not use this file except in compliance with the License.
 * You may obtain a copy of the License at
 *
 *     http://www.apache.org/licenses/LICENSE-2.0
 *
 * Unless required by applicable law or agreed to in writing, software
 * distributed under the License is distributed on an "AS IS" BASIS,
 * WITHOUT WARRANTIES OR CONDITIONS OF ANY KIND, either express or implied.
 * See the License for the specific language governing permissions and
 * limitations under the License.
 */

'use strict';

const VERSION = '1.0.0';

/**
 * Constants used across two or more files
 *
 * @module
 */
module.exports = {
    VERSION,
    BASE_URL: 'https://localhost/mgmt/shared/cloud-failover',
    CONTROLS_CLASS_NAME: 'Controls',
    CLOUD_PROVIDERS: {
        AWS: 'aws',
        AZURE: 'azure',
        GCP: 'gcp'
    },
    CONTROLS_PROPERTY_NAME: 'controls',
    ENDPOINTS: {
        CONFIG: 'declare',
        FAILOVER: 'failover',
        TASK: 'task'
    },
    FAILOVER_CLASS_NAME: 'Failover',
    INITIALIZE_CLASS_NAME: 'Initialize',
    LOCAL_HOST: 'localhost',
    MASK_REGEX: new RegExp('pass(word|phrase)', 'i'),
    PATHS: {
        tgactive: '/config/failover/tgactive',
        tgrefresh: '/config/failover/tgrefresh'
    },
    STATUS: {
        STATUS_OK: 'OK',
        STATUS_ERROR: 'ERROR',
        STATUS_ROLLING_BACK: 'ROLLING_BACK',
        STATUS_RUNNING: 'RUNNING'
    },
    NAMELESS_CLASSES: [
    ],
    STORAGE_FOLDER_NAME: 'f5cloudfailover',
    STATE_FILE_NAME: 'f5cloudfailoverstate.json',
    FAILOVER_STATES: {
        PASS: 'SUCCEEDED',
        FAIL: 'FAILED',
<<<<<<< HEAD
        RUN: 'RUNNING'
    }
=======
        RUNNING: 'RUNNING'
    },
    GCP_LABEL_NAME: 'f5_cloud_failover_labels',
    MAX_RETRIES: 4,
    RETRY_INTERVAL: 15000
>>>>>>> 81f93463
};<|MERGE_RESOLUTION|>--- conflicted
+++ resolved
@@ -59,14 +59,9 @@
     FAILOVER_STATES: {
         PASS: 'SUCCEEDED',
         FAIL: 'FAILED',
-<<<<<<< HEAD
         RUN: 'RUNNING'
-    }
-=======
-        RUNNING: 'RUNNING'
     },
     GCP_LABEL_NAME: 'f5_cloud_failover_labels',
     MAX_RETRIES: 4,
     RETRY_INTERVAL: 15000
->>>>>>> 81f93463
 };