--- conflicted
+++ resolved
@@ -36,7 +36,151 @@
 const RUNNING_TASK_MAX_MS = 10 * 60000; // 10 minutes
 const TASK_RETRY_MS = 3 * 1000; // 3 seconds
 
-<<<<<<< HEAD
+class FailoverClient {
+    constructor() {
+        this.cloudProvider = null;
+        this.device = null;
+        this.hostname = null;
+        this.config = null;
+    }
+
+    /**
+     * Execute (primary function)
+     */
+    execute() {
+        return configWorker.getConfig()
+            .then((data) => {
+                this.config = data;
+                if (!this.config.environment) {
+                    const err = new Error('Environment not provided');
+                    return Promise.reject(err);
+                }
+
+                this.cloudProvider = CloudFactory.getCloudProvider(this.config.environment, { logger });
+                return this.cloudProvider.init({
+                    tags: util.getDataByKey(this.config, 'failoverAddresses.scopingTags'),
+                    routeTags: util.getDataByKey(this.config, 'failoverRoutes.scopingTags'),
+                    routeAddresses: util.getDataByKey(this.config, 'failoverRoutes.scopingAddressRanges'),
+                    routeSelfIpsTag: 'F5_SELF_IPS',
+                    storageTags: util.getDataByKey(this.config, 'externalStorage.scopingTags')
+                });
+            })
+            .then(() => {
+                this.device = new Device();
+                return this.device.init();
+            })
+            .then(() => {
+                this.hostname = this.device.getGlobalSettings().hostname;
+
+                // wait for task - handles all possible states
+                return this._waitForTask();
+            })
+            .then(() => {
+                const stateFile = this._createStateObject(
+                    { taskState: failoverStates.RUNNING, instance: this.hostname }
+                );
+                return this.cloudProvider.uploadDataToStorage(stateFileName, stateFile);
+            })
+            .then(() => {
+                const trafficGroups = this._getTrafficGroups(this.device.getTrafficGroupsStats(), this.hostname);
+                const selfAddresses = this._getSelfAddresses(this.device.getSelfAddresses(), trafficGroups);
+                const virtualAddresses = this._getVirtualAddresses(this.device.getVirtualAddresses(), trafficGroups);
+                return this._getFailoverAddresses(selfAddresses, virtualAddresses);
+            })
+            .then((addresses) => {
+                logger.info('Performing Failover');
+                const actions = [
+                    this.cloudProvider.updateAddresses(addresses.localAddresses, addresses.failoverAddresses)
+                ];
+                // updating routes is conditional - TODO: rethink this...
+                const routeFeatureEnvironments = [constants.CLOUD_PROVIDERS.AWS];
+                if (this.config.environment.indexOf(routeFeatureEnvironments) !== -1) {
+                    actions.push(this.cloudProvider.updateRoutes({ localAddresses: addresses.localAddresses }));
+                }
+                return Promise.all(actions);
+            })
+            .then(() => {
+                const stateFile = this._createStateObject({ taskState: failoverStates.PASS, instance: this.hostname });
+                return this.cloudProvider.uploadDataToStorage(stateFileName, stateFile);
+            })
+            .then(() => {
+                logger.info('Failover complete');
+            })
+            .catch((err) => {
+                logger.error(`failover.execute() error: ${util.stringify(err.message)}`);
+
+                const stateFile = this._createStateObject({ taskState: failoverStates.FAIL, instance: this.hostname });
+                return this.cloudProvider.uploadDataToStorage(stateFileName, stateFile)
+                    .then(() => Promise.reject(err))
+                    .catch((innerErr) => {
+                        logger.error(`failover.execute() uploadDataToStorage error: ${util.stringify(innerErr.message)}`);
+                        return Promise.reject(err);
+                    });
+            });
+    }
+
+    /**
+     * Create state object
+     *
+     * @param {Object} [options]           - function options
+     * @param {String} [options.taskState] - task state
+     * @param {String} [options.instance]  - instance name
+     *
+     * @returns {Object}
+     */
+    _createStateObject(options) {
+        const taskState = options.taskState;
+        const instance = options.instance;
+
+        const thisState = util.deepCopy(stateFileContents);
+        thisState.taskState = taskState;
+        thisState.timestamp = new Date().toJSON();
+        thisState.instance = instance;
+        return thisState;
+    }
+
+    /**
+     * Wait for task to complete (or fail/timeout)
+     *
+     * @returns {Promise}
+     */
+    _waitForTask() {
+        return new Promise((resolve, reject) => {
+            const interval = setInterval(() => {
+                this.cloudProvider.downloadDataFromStorage(stateFileName)
+                    .then((data) => {
+                        logger.silly('State file data: ', data);
+
+                        // initial case - simply create state object in next step
+                        if (!data || !data.taskState) {
+                            clearInterval(interval);
+                            resolve({ recoverPreviousTask: false });
+                        }
+                        // success - no need to wait for task
+                        if (data.taskState === failoverStates.PASS) {
+                            clearInterval(interval);
+                            resolve({ recoverPreviousTask: false });
+                        }
+                        // running - continute to wait
+                        if (data.taskState === failoverStates.RUNNING) {
+                            // waiting...
+                        }
+                        if (data.taskState === failoverStates.FAIL) {
+                            // TODO: recover from failed state here...
+                        }
+
+                        // enforce maximum time allotment
+                        const timeDrift = new Date() - Date.parse(data.timeStamp);
+                        if (timeDrift > RUNNING_TASK_MAX_MS) {
+                            clearInterval(interval);
+                            reject(new Error(`Time drift exceeded maximum limit: ${timeDrift}`));
+                        }
+                    })
+                    .catch((err) => {
+                        clearInterval(interval);
+                        reject(err);
+                    });
+            }, TASK_RETRY_MS);
             cloudProvider = CloudFactory.getCloudProvider(config.environment, { logger });
             return cloudProvider.init({
                 tags: util.getDataByKey(config, 'failoverAddresses.scopingTags'),
@@ -93,155 +237,6 @@
             logger.error(`failover.execute() error: ${util.stringify(err.message)}`);
             return Promise.reject(err);
         });
-}
-=======
-class FailoverClient {
-    constructor() {
-        this.cloudProvider = null;
-        this.device = null;
-        this.hostname = null;
-        this.config = null;
-    }
->>>>>>> a52cc7e1
-
-    /**
-     * Execute (primary function)
-     */
-    execute() {
-        return configWorker.getConfig()
-            .then((data) => {
-                this.config = data;
-                if (!this.config.environment) {
-                    const err = new Error('Environment not provided');
-                    return Promise.reject(err);
-                }
-
-                this.cloudProvider = CloudFactory.getCloudProvider(this.config.environment, { logger });
-                return this.cloudProvider.init({
-                    tags: util.getDataByKey(this.config, 'failoverAddresses.scopingTags'),
-                    routeTags: util.getDataByKey(this.config, 'failoverRoutes.scopingTags'),
-                    routeAddresses: util.getDataByKey(this.config, 'failoverRoutes.scopingAddressRanges'),
-                    routeSelfIpsTag: 'F5_SELF_IPS',
-                    storageTags: util.getDataByKey(this.config, 'externalStorage.scopingTags')
-                });
-            })
-            .then(() => {
-                this.device = new Device();
-                return this.device.init();
-            })
-            .then(() => {
-                this.hostname = this.device.getGlobalSettings().hostname;
-
-                // wait for task - handles all possible states
-                return this._waitForTask();
-            })
-            .then(() => {
-                const stateFile = this._createStateObject(
-                    { taskState: failoverStates.RUNNING, instance: this.hostname }
-                );
-                return this.cloudProvider.uploadDataToStorage(stateFileName, stateFile);
-            })
-            .then(() => {
-                const trafficGroups = this._getTrafficGroups(this.device.getTrafficGroupsStats(), this.hostname);
-                const selfAddresses = this._getSelfAddresses(this.device.getSelfAddresses(), trafficGroups);
-                const virtualAddresses = this._getVirtualAddresses(this.device.getVirtualAddresses(), trafficGroups);
-                return this._getFailoverAddresses(selfAddresses, virtualAddresses);
-            })
-            .then((addresses) => {
-                logger.info('Performing Failover');
-                const actions = [
-                    this.cloudProvider.updateAddresses(addresses.localAddresses, addresses.failoverAddresses)
-                ];
-                // updating routes is conditional - TODO: rethink this...
-                const routeFeatureEnvironments = [constants.CLOUD_PROVIDERS.AZURE];
-                if (this.config.environment.indexOf(routeFeatureEnvironments) !== -1) {
-                    actions.push(this.cloudProvider.updateRoutes({ localAddresses: addresses.localAddresses }));
-                }
-                return Promise.all(actions);
-            })
-            .then(() => {
-                const stateFile = this._createStateObject({ taskState: failoverStates.PASS, instance: this.hostname });
-                return this.cloudProvider.uploadDataToStorage(stateFileName, stateFile);
-            })
-            .then(() => {
-                logger.info('Failover complete');
-            })
-            .catch((err) => {
-                logger.error(`failover.execute() error: ${util.stringify(err.message)}`);
-
-                const stateFile = this._createStateObject({ taskState: failoverStates.FAIL, instance: this.hostname });
-                return this.cloudProvider.uploadDataToStorage(stateFileName, stateFile)
-                    .then(() => Promise.reject(err))
-                    .catch((innerErr) => {
-                        logger.error(`failover.execute() uploadDataToStorage error: ${util.stringify(innerErr.message)}`);
-                        return Promise.reject(err);
-                    });
-            });
-    }
-
-    /**
-     * Create state object
-     *
-     * @param {Object} [options]           - function options
-     * @param {String} [options.taskState] - task state
-     * @param {String} [options.instance]  - instance name
-     *
-     * @returns {Object}
-     */
-    _createStateObject(options) {
-        const taskState = options.taskState;
-        const instance = options.instance;
-
-        const thisState = util.deepCopy(stateFileContents);
-        thisState.taskState = taskState;
-        thisState.timestamp = new Date().toJSON();
-        thisState.instance = instance;
-        return thisState;
-    }
-
-    /**
-     * Wait for task to complete (or fail/timeout)
-     *
-     * @returns {Promise}
-     */
-    _waitForTask() {
-        return new Promise((resolve, reject) => {
-            const interval = setInterval(() => {
-                this.cloudProvider.downloadDataFromStorage(stateFileName)
-                    .then((data) => {
-                        logger.silly('State file data: ', data);
-
-                        // initial case - simply create state object in next step
-                        if (!data || !data.taskState) {
-                            clearInterval(interval);
-                            resolve({ recoverPreviousTask: false });
-                        }
-                        // success - no need to wait for task
-                        if (data.taskState === failoverStates.PASS) {
-                            clearInterval(interval);
-                            resolve({ recoverPreviousTask: false });
-                        }
-                        // running - continute to wait
-                        if (data.taskState === failoverStates.RUNNING) {
-                            // waiting...
-                        }
-                        if (data.taskState === failoverStates.FAIL) {
-                            // TODO: recover from failed state here...
-                        }
-
-                        // enforce maximum time allotment
-                        const timeDrift = new Date() - Date.parse(data.timeStamp);
-                        if (timeDrift > RUNNING_TASK_MAX_MS) {
-                            clearInterval(interval);
-                            reject(new Error(`Time drift exceeded maximum limit: ${timeDrift}`));
-                        }
-                    })
-                    .catch((err) => {
-                        clearInterval(interval);
-                        reject(err);
-                    });
-            }, TASK_RETRY_MS);
-        });
     }
 
     /**
