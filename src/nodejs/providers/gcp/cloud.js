--- conflicted
+++ resolved
@@ -22,11 +22,8 @@
 const cloudLibsUtil = require('@f5devcentral/f5-cloud-libs').util;
 const httpUtil = require('@f5devcentral/f5-cloud-libs').httpUtil;
 const CLOUD_PROVIDERS = require('../../constants').CLOUD_PROVIDERS;
-<<<<<<< HEAD
 const storageContainerName = require('../../constants').STORAGE_FOLDER_NAME;
-=======
 const GCP_LABEL_NAME = require('../../constants').GCP_LABEL_NAME;
->>>>>>> fee0b9fc
 const util = require('../../util.js');
 
 const AbstractCloud = require('../abstract/cloud.js').AbstractCloud;
@@ -51,13 +48,10 @@
     init(options) {
         options = options || {};
         this.tags = options.tags || null;
-<<<<<<< HEAD
         this.storageTags = options.storageTags || {};
-=======
         this.routeTags = options.routeTags || null;
         this.routeAddresses = options.routeAddresses || null;
         this.routeSelfIpsTag = options.routeSelfIpsTag || null;
->>>>>>> fee0b9fc
 
         return Promise.all([
             this._getLocalMetadata('project/project-id'),
