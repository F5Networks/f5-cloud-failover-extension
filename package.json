--- conflicted
+++ resolved
@@ -21,13 +21,9 @@
         "deployment-show": "bash test/functional/deployment/deploy.sh \"$CF_ENV_CLOUD\" show",
         "make-docs": "make html",
         "make-api-docs": "redoc-cli bundle specs/openapi.yaml",
-<<<<<<< HEAD
-        "validate-api": "export CF_ENV_HOST=$(cat deployment_info.json | jq '.[] | select(.primary == true) | .mgmt_address' -r); export CF_ENV_USER=$(cat deployment_info.json | jq '.[] | select(.primary == true) | .admin_username' -r); export CF_ENV_PWD=$(cat deployment_info.json | jq '.[] | select(.primary == true) | .admin_password' -r); export NODE_TLS_REJECT_UNAUTHORIZED=0; dredd specs/openapi.yaml https://${CF_ENV_HOST}/mgmt/shared/cloud-failover --user ${CF_ENV_USER}:${CF_ENV_PWD}"
-=======
-        "validate-api": " NODE_TLS_REJECT_UNAUTHORIZED=0 && dredd specs/openapi.yaml https://192.0.2.1:443/mgmt/shared/cloud-failover --user admin:admin",
+        "validate-api": "export CF_ENV_HOST=$(cat deployment_info.json | jq '.[] | select(.primary == true) | .mgmt_address' -r); export CF_ENV_USER=$(cat deployment_info.json | jq '.[] | select(.primary == true) | .admin_username' -r); export CF_ENV_PWD=$(cat deployment_info.json | jq '.[] | select(.primary == true) | .admin_password' -r); export NODE_TLS_REJECT_UNAUTHORIZED=0; dredd specs/openapi.yaml https://${CF_ENV_HOST}/mgmt/shared/cloud-failover --user ${CF_ENV_USER}:${CF_ENV_PWD}",
         "make-postman-collection": "openapi2postmanv2 -s specs/openapi.yaml -o examples/generatedPostmanCollection.json -p; npm run postprocess-postman-collection",
         "postprocess-postman-collection": "node scripts/postmanCollectionParser.js"
->>>>>>> 98e9339e
     },
     "nyc": {
         "check-coverage": true,
