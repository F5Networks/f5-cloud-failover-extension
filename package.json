--- conflicted
+++ resolved
@@ -13,12 +13,8 @@
     "scripts": {
         "install-production": "npm install --production --no-optional",
         "lint": "eslint src test",
-<<<<<<< HEAD
         "test-only": "mocha --recursive \"./test/unittests/**/*.js\" --opts ./test/.mocha.opts",
-=======
-        "test-only": "mocha --recursive \"./test/unittests/**/*.js\" --opts ./test/unittests/.mocha.opts",
-        "test-only-node-4": "mocha --recursive \"./test/unittests/**/*.js\" --exclude ./test/unittests/providers/gceProviderTests.js --exclude ./test/unittests/providers/cloudFactoryTests.js --opts ./test/unittests/.mocha.opts",
->>>>>>> ab7048c6
+        "test-only-node-4": "mocha --recursive \"./test/unittests/**/*.js\" --exclude ./test/unittests/providers/gceProviderTests.js --exclude ./test/unittests/providers/cloudFactoryTests.js --opts ./test/.mocha.opts",
         "test": "nyc npm run test-only",
         "check": "nyc check-coverage",
         "report": "nyc report --reporter=html",
