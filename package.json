--- conflicted
+++ resolved
@@ -81,11 +81,7 @@
         "eslint": "^7.32.0",
         "eslint-config-airbnb-base": "^14.2.1",
         "eslint-plugin-import": "^2.17.3",
-<<<<<<< HEAD
-        "icrdk": "https://github.com/f5devcentral/f5-icontrollx-dev-kit.git#master",
-=======
         "icrdk": "https://github.com/f5devcentral/f5-icontrollx-dev-kit#master",
->>>>>>> 3cda140f
         "mocha": "^7.2.0",
         "mustache": "^3.0.1",
         "nock": "^9.6.1",
