{
    "name": "f5-cloud-failover",
    "version": "0.9.0",
    "author": "F5 Networks",
    "license": "Apache-2.0",
    "repository": {
        "type": "git",
        "url": "git+https://github.com/F5Networks/f5-cloud-failover.git"
    },
    "scripts": {
        "install-production": "npm install --production --no-optional",
        "lint": "eslint src test",
        "test-only": "mocha --recursive \"./test/unittests/**/*.js\" --opts ./test/.mocha.opts",
        "test-only-node-4": "mocha --recursive \"./test/unittests/**/*.js\" --exclude ./test/unittests/providers/gcpProviderTests.js --exclude ./test/unittests/providers/cloudFactoryTests.js --opts ./test/.mocha.opts",
        "test": "nyc npm run test-only",
        "check": "nyc check-coverage",
        "report": "nyc report --reporter=html",
        "test-functional": "mocha --recursive \"./test/functional/tests/testRunner.js\" --opts ./test/.mocha.opts",
        "deployment-create": "bash test/functional/deployment/deploy.sh \"$CF_ENV_CLOUD\" create",
        "deployment-delete": "bash test/functional/deployment/deploy.sh \"$CF_ENV_CLOUD\" delete",
        "deployment-show": "bash test/functional/deployment/deploy.sh \"$CF_ENV_CLOUD\" show",
        "make-docs": "make html",
        "make-api-docs": "redoc-cli bundle specs/openapi.yaml",
        "validate-api": "export CF_ENV_HOST=$(cat deployment_info.json | jq '.instances[] | select(.primary == true) | .mgmt_address' -r); export CF_ENV_USER=$(cat deployment_info.json | jq '.instances[] | select(.primary == true) | .admin_username' -r); export CF_ENV_PWD=$(cat deployment_info.json | jq '.instances[] | select(.primary == true) | .admin_password' -r); export NODE_TLS_REJECT_UNAUTHORIZED=0; dredd specs/openapi.yaml https://${CF_ENV_HOST}/mgmt/shared/cloud-failover --user ${CF_ENV_USER}:${CF_ENV_PWD}",
        "make-postman-collection": "openapi2postmanv2 -s specs/openapi.yaml -o examples/generatedPostmanCollection.json -p; npm run postprocess-postman-collection",
        "postprocess-postman-collection": "node scripts/postmanCollectionParser.js"
    },
    "nyc": {
        "check-coverage": true,
        "lines": 80,
        "functions": 80,
        "branches": 80,
        "statements": 80,
        "reporter": [
            "html",
            "text"
        ],
        "cache": false
    },
    "dependencies": {
        "@f5devcentral/f5-cloud-libs": "beta",
        "@google-cloud/compute": "^1.0.1",
        "@google-cloud/storage": "^2.5.0",
        "ajv": "^6.10.0",
        "ajv-async": "^1.0.1",
        "ajv-cli": "^3.0.0",
        "aws-sdk": "^2.369.0",
        "azure-arm-network": "^13.0.0",
        "azure-arm-storage": "^8.1.0",
        "azure-storage": "^2.10.3",
        "commander": "^2.19.0",
        "gtoken": "3.0.0",
        "ipaddr.js": "^1.7.0",
        "ms-rest-azure": "^2.6.0",
        "request": "^2.83.0",
        "uuid": "^3.3.2"
    },
    "devDependencies": {
        "@azure/arm-network": "^14.0.0",
        "@azure/ms-rest-nodeauth": "^3.0.1",
        "@f5devcentral/eslint-config-f5-atg": "^0.1.1",
        "acorn": "^6.0.0",
        "eslint": "^5.16.0",
        "eslint-config-airbnb-base": "^13.1.0",
        "eslint-plugin-import": "^2.17.3",
        "icrdk": "git://github.com/f5devcentral/f5-icontrollx-dev-kit#master",
        "mocha": "^5.2.0",
        "mustache": "^3.0.1",
        "nyc": "^14.1.1",
<<<<<<< HEAD
        "sinon": "7.3.2",
        "ssh2": "^0.8.2"
=======
        "sinon": "7.4.1",
        "ssh2": "^0.8.2",
        "mustache": "^3.0.1"
>>>>>>> a52cc7e1
    },
    "optionalDependencies": {
        "mermaid.cli": "^0.5.1",
        "redoc": "^2.0.0-rc.10",
        "redoc-cli": "^0.8.5",
        "dredd": "^11.2.15",
        "openapi-to-postmanv2": "0.0.16"
    },
    "eslintConfig": {
        "extends": "@f5devcentral/eslint-config-f5-atg",
        "rules": {
            "func-names": "off"
        }
    }
}<|MERGE_RESOLUTION|>--- conflicted
+++ resolved
@@ -65,16 +65,10 @@
         "eslint-plugin-import": "^2.17.3",
         "icrdk": "git://github.com/f5devcentral/f5-icontrollx-dev-kit#master",
         "mocha": "^5.2.0",
-        "mustache": "^3.0.1",
         "nyc": "^14.1.1",
-<<<<<<< HEAD
-        "sinon": "7.3.2",
-        "ssh2": "^0.8.2"
-=======
         "sinon": "7.4.1",
         "ssh2": "^0.8.2",
         "mustache": "^3.0.1"
->>>>>>> a52cc7e1
     },
     "optionalDependencies": {
         "mermaid.cli": "^0.5.1",
