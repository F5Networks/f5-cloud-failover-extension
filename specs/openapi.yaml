--- conflicted
+++ resolved
@@ -1,10 +1,6 @@
 openapi: "3.0.0"
 info:
-<<<<<<< HEAD
-  version: 1.11.0
-=======
   version: 1.12.0
->>>>>>> c96eddad
   title: Cloud Failover (CF) Extension
   description: F5 Cloud Failover (CFE) is an iControl LX Extension delivered as a TMOS-independent RPM file. Installing the CFE Extension on BIG-IP enables you to declaratively configure BIG-IP devices for automatic failover in cloud environments by POSTing a single JSON declaration to CF’s declarative REST API endpoint.
   license:
@@ -25,15 +21,9 @@
               schema:
                 $ref: "#/components/schemas/InformationResponse"
               example:
-<<<<<<< HEAD
-                version: "1.11.0"
-                release: "1"
-                schemaCurrent: "1.11.0"
-=======
                 version: "1.12.0"
                 release: "1"
                 schemaCurrent: "1.12.0"
->>>>>>> c96eddad
                 schemaMinimum: "0.9.1"
         default:
           description: Unexpected Error
