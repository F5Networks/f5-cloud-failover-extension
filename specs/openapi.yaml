openapi: '3.0.0'
info:
  version: 0.9.0
  title: Cloud Failover (CF) Extension
  description: F5 Cloud Failover (CF) is an iControl LX Extension delivered as a TMOS-independent RPM file. Installing the TS Extension on BIG-IP enables you to declaratively configure BIG-IP devices for automatic failover in cloud environments by POSTing a single JSON declaration to CF’s declarative REST API endpoint.
  license:
    name: Apache License 2.0
servers:
  - url: https://192.0.2.1:443/mgmt/shared/cloud-failover
paths:
  /declare:
    get:
      summary: List configuration
      tags:
        - Configuration
      responses:
        '200':
          description: Configuration Response
          content:
            'application/json; charset=UTF-8':
              schema:
                $ref: "#/components/schemas/ConfigurationResponse"
        default:
          description: Unexpected Error
          content:
            application/json:
              schema:
                $ref: "#/components/schemas/Error"
    post:
      summary: Update configuration
      tags:
        - Configuration
      requestBody:
        content:
          application/json:
            schema:
              $ref: "#/components/schemas/Configuration"
      responses:
        '200':
          description: Configuration response
          content:
            'application/json; charset=UTF-8':
              schema:
                $ref: "#/components/schemas/ConfigurationResponse"
        default:
          description: Unexpected Error
          content:
            application/json:
              schema:
                $ref: "#/components/schemas/Error"
  /trigger:
    post:
      summary: Trigger failover
      tags:
        - Trigger
      requestBody:
        content:
          application/json:
            schema:
              type: object
              properties:
                action:
                  type: string
                  default: 'execute'
      responses:
        '200':
          description: Configuration response
          content:
            'application/json; charset=UTF-8':
              schema:
                type: object
                properties:
                  message:
                    type: string
                    default: 'in_progress'
        default:
          description: Unexpected Error
          content:
            application/json:
              schema:
                $ref: "#/components/schemas/Error"
components:
  schemas:
    Configuration:
      type: object
      properties:
        class:
          type: string
          default: "Cloud_Failover"
        environment:
          type: string
          enum:
            - azure
            - aws
            - gce
          default: "azure"
        schemaVersion:
          type: string
          default: "0.9.0"
        useMetadata:
          type: string
          default: "true"
        storageResource:
          type: string
          default: "mystorageaccount"
        storageTags:
          type: array
          items:
            type: object
<<<<<<< HEAD
            properties:
              key:
                type: string
                default: "F5_CLOUD_FAILOVER_STORAGE_LABEL"
              value:
                type: string
                default: "mydeployment"
        managedRoutes:
          type: array
          items:
            type: string
            default: "192.0.2.0/24"
=======
        failoverRoutes:
          type: object
          properties:
            scopingTags:
              type: object
              default: { "F5_CLOUD_FAILOVER_LABEL": "mydeployment" }
            scopingAddressRanges:
              type: array
              default: "192.0.2.0/24"
>>>>>>> 89a31698
        addressTags:
          type: array
          items:
            type: object
            properties:
              key:
                type: string
                default: "F5_CLOUD_FAILOVER_LABEL"
              value:
                type: string
                default: "mydeployment"
    ConfigurationResponse:
      type: object
      properties:
        message:
          type: string
          default: 'success'
        declaration:
          type: object
          $ref: "#/components/schemas/Configuration"
    Error:
      required:
        - code
        - message
      properties:
        code:
          type: integer
        message:
          type: string
  securitySchemes:
    BasicAuth:
      type: http
      scheme: basic
security:
  - BasicAuth: []<|MERGE_RESOLUTION|>--- conflicted
+++ resolved
@@ -107,7 +107,6 @@
           type: array
           items:
             type: object
-<<<<<<< HEAD
             properties:
               key:
                 type: string
@@ -115,22 +114,21 @@
               value:
                 type: string
                 default: "mydeployment"
-        managedRoutes:
-          type: array
-          items:
-            type: string
-            default: "192.0.2.0/24"
-=======
         failoverRoutes:
           type: object
           properties:
             scopingTags:
               type: object
-              default: { "F5_CLOUD_FAILOVER_LABEL": "mydeployment" }
+              properties:
+                key:
+                  type: string
+                  default: "F5_CLOUD_FAILOVER_STORAGE_LABEL"
+                value:
+                  type: string
+                  default: "mydeployment"
             scopingAddressRanges:
               type: array
               default: "192.0.2.0/24"
->>>>>>> 89a31698
         addressTags:
           type: array
           items:
